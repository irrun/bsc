// Copyright 2017 The go-ethereum Authors
// This file is part of the go-ethereum library.
//
// The go-ethereum library is free software: you can redistribute it and/or modify
// it under the terms of the GNU Lesser General Public License as published by
// the Free Software Foundation, either version 3 of the License, or
// (at your option) any later version.
//
// The go-ethereum library is distributed in the hope that it will be useful,
// but WITHOUT ANY WARRANTY; without even the implied warranty of
// MERCHANTABILITY or FITNESS FOR A PARTICULAR PURPOSE. See the
// GNU Lesser General Public License for more details.
//
// You should have received a copy of the GNU Lesser General Public License
// along with the go-ethereum library. If not, see <http://www.gnu.org/licenses/>.

package ethash

import (
	"errors"
	"fmt"
	"math/big"
	"time"

	mapset "github.com/deckarep/golang-set/v2"
	"github.com/ethereum/go-ethereum/common"
	"github.com/ethereum/go-ethereum/common/gopool"
	"github.com/ethereum/go-ethereum/common/math"
	"github.com/ethereum/go-ethereum/consensus"
	"github.com/ethereum/go-ethereum/consensus/misc"
	"github.com/ethereum/go-ethereum/consensus/misc/eip1559"
	"github.com/ethereum/go-ethereum/core/state"
	"github.com/ethereum/go-ethereum/core/types"
	"github.com/ethereum/go-ethereum/params"
	"github.com/ethereum/go-ethereum/rlp"
	"github.com/ethereum/go-ethereum/trie"
	"golang.org/x/crypto/sha3"
)

// Ethash proof-of-work protocol constants.
var (
	FrontierBlockReward           = big.NewInt(5e+18) // Block reward in wei for successfully mining a block
	ByzantiumBlockReward          = big.NewInt(3e+18) // Block reward in wei for successfully mining a block upward from Byzantium
	ConstantinopleBlockReward     = big.NewInt(2e+18) // Block reward in wei for successfully mining a block upward from Constantinople
	maxUncles                     = 2                 // Maximum number of uncles allowed in a single block
	allowedFutureBlockTimeSeconds = int64(15)         // Max seconds from current time allowed for blocks, before they're considered future blocks

	// calcDifficultyEip5133 is the difficulty adjustment algorithm as specified by EIP 5133.
	// It offsets the bomb a total of 11.4M blocks.
	// Specification EIP-5133: https://eips.ethereum.org/EIPS/eip-5133
	calcDifficultyEip5133 = makeDifficultyCalculator(big.NewInt(11_400_000))

	// calcDifficultyEip4345 is the difficulty adjustment algorithm as specified by EIP 4345.
	// It offsets the bomb a total of 10.7M blocks.
	// Specification EIP-4345: https://eips.ethereum.org/EIPS/eip-4345
	calcDifficultyEip4345 = makeDifficultyCalculator(big.NewInt(10_700_000))

	// calcDifficultyEip3554 is the difficulty adjustment algorithm as specified by EIP 3554.
	// It offsets the bomb a total of 9.7M blocks.
	// Specification EIP-3554: https://eips.ethereum.org/EIPS/eip-3554
	calcDifficultyEip3554 = makeDifficultyCalculator(big.NewInt(9700000))

	// calcDifficultyEip2384 is the difficulty adjustment algorithm as specified by EIP 2384.
	// It offsets the bomb 4M blocks from Constantinople, so in total 9M blocks.
	// Specification EIP-2384: https://eips.ethereum.org/EIPS/eip-2384
	calcDifficultyEip2384 = makeDifficultyCalculator(big.NewInt(9000000))

	// calcDifficultyConstantinople is the difficulty adjustment algorithm for Constantinople.
	// It returns the difficulty that a new block should have when created at time given the
	// parent block's time and difficulty. The calculation uses the Byzantium rules, but with
	// bomb offset 5M.
	// Specification EIP-1234: https://eips.ethereum.org/EIPS/eip-1234
	calcDifficultyConstantinople = makeDifficultyCalculator(big.NewInt(5000000))

	// calcDifficultyByzantium is the difficulty adjustment algorithm. It returns
	// the difficulty that a new block should have when created at time given the
	// parent block's time and difficulty. The calculation uses the Byzantium rules.
	// Specification EIP-649: https://eips.ethereum.org/EIPS/eip-649
	calcDifficultyByzantium = makeDifficultyCalculator(big.NewInt(3000000))
)

// Various error messages to mark blocks invalid. These should be private to
// prevent engine specific errors from being referenced in the remainder of the
// codebase, inherently breaking if the engine is swapped out. Please put common
// error types into the consensus package.
var (
	errOlderBlockTime  = errors.New("timestamp older than parent")
	errTooManyUncles   = errors.New("too many uncles")
	errDuplicateUncle  = errors.New("duplicate uncle")
	errUncleIsAncestor = errors.New("uncle is ancestor")
	errDanglingUncle   = errors.New("uncle's parent is not ancestor")
)

// Author implements consensus.Engine, returning the header's coinbase as the
// proof-of-work verified author of the block.
func (ethash *Ethash) Author(header *types.Header) (common.Address, error) {
	return header.Coinbase, nil
}

// VerifyHeader checks whether a header conforms to the consensus rules of the
// stock Ethereum ethash engine.
func (ethash *Ethash) VerifyHeader(chain consensus.ChainHeaderReader, header *types.Header) error {
	// Short circuit if the header is known, or its parent not
	number := header.Number.Uint64()
	if chain.GetHeader(header.Hash(), number) != nil {
		return nil
	}
	parent := chain.GetHeader(header.ParentHash, number-1)
	if parent == nil {
		return consensus.ErrUnknownAncestor
	}
	// Sanity checks passed, do a proper verification
	return ethash.verifyHeader(chain, header, parent, false, time.Now().Unix())
}

// VerifyHeaders is similar to VerifyHeader, but verifies a batch of headers
// concurrently. The method returns a quit channel to abort the operations and
// a results channel to retrieve the async verifications.
func (ethash *Ethash) VerifyHeaders(chain consensus.ChainHeaderReader, headers []*types.Header) (chan<- struct{}, <-chan error) {
	// If we're running a full engine faking, accept any input as valid
	if ethash.fakeFull || len(headers) == 0 {
		abort, results := make(chan struct{}), make(chan error, len(headers))
		for i := 0; i < len(headers); i++ {
			results <- nil
		}
		return abort, results
	}
	abort := make(chan struct{})
	results := make(chan error, len(headers))
	unixNow := time.Now().Unix()

<<<<<<< HEAD
	// Spawn as many workers as allowed threads
	workers := runtime.GOMAXPROCS(0)
	if len(headers) < workers {
		workers = len(headers)
	}

	// Create a task channel and spawn the verifiers
	var (
		inputs  = make(chan int)
		done    = make(chan int, workers)
		errors  = make([]error, len(headers))
		abort   = make(chan struct{})
		unixNow = time.Now().Unix()
	)
	for i := 0; i < workers; i++ {
		gopool.Submit(func() {
			for index := range inputs {
				errors[index] = ethash.verifyHeaderWorker(chain, headers, seals, index, unixNow)
				done <- index
			}
		})
	}

	errorsOut := make(chan error, len(headers))
	gopool.Submit(func() {
		defer close(inputs)
		var (
			in, out = 0, 0
			checked = make([]bool, len(headers))
			inputs  = inputs
		)
		for {
=======
	go func() {
		for i, header := range headers {
			var parent *types.Header
			if i == 0 {
				parent = chain.GetHeader(headers[0].ParentHash, headers[0].Number.Uint64()-1)
			} else if headers[i-1].Hash() == headers[i].ParentHash {
				parent = headers[i-1]
			}
			var err error
			if parent == nil {
				err = consensus.ErrUnknownAncestor
			} else {
				err = ethash.verifyHeader(chain, header, parent, false, unixNow)
			}
>>>>>>> bed84606
			select {
			case <-abort:
				return
			case results <- err:
			}
		}
<<<<<<< HEAD
	})
	return abort, errorsOut
}

func (ethash *Ethash) verifyHeaderWorker(chain consensus.ChainHeaderReader, headers []*types.Header, seals []bool, index int, unixNow int64) error {
	var parent *types.Header
	if index == 0 {
		parent = chain.GetHeader(headers[0].ParentHash, headers[0].Number.Uint64()-1)
	} else if headers[index-1].Hash() == headers[index].ParentHash {
		parent = headers[index-1]
	}
	if parent == nil {
		return consensus.ErrUnknownAncestor
	}
	return ethash.verifyHeader(chain, headers[index], parent, false, seals[index], unixNow)
=======
	}()
	return abort, results
>>>>>>> bed84606
}

// VerifyUncles verifies that the given block's uncles conform to the consensus
// rules of the stock Ethereum ethash engine.
func (ethash *Ethash) VerifyUncles(chain consensus.ChainReader, block *types.Block) error {
	// If we're running a full engine faking, accept any input as valid
	if ethash.fakeFull {
		return nil
	}
	// Verify that there are at most 2 uncles included in this block
	if len(block.Uncles()) > maxUncles {
		return errTooManyUncles
	}
	if len(block.Uncles()) == 0 {
		return nil
	}
	// Gather the set of past uncles and ancestors
	uncles, ancestors := mapset.NewSet[common.Hash](), make(map[common.Hash]*types.Header)

	number, parent := block.NumberU64()-1, block.ParentHash()
	for i := 0; i < 7; i++ {
		ancestorHeader := chain.GetHeader(parent, number)
		if ancestorHeader == nil {
			break
		}
		ancestors[parent] = ancestorHeader
		// If the ancestor doesn't have any uncles, we don't have to iterate them
		if ancestorHeader.UncleHash != types.EmptyUncleHash {
			// Need to add those uncles to the banned list too
			ancestor := chain.GetBlock(parent, number)
			if ancestor == nil {
				break
			}
			for _, uncle := range ancestor.Uncles() {
				uncles.Add(uncle.Hash())
			}
		}
		parent, number = ancestorHeader.ParentHash, number-1
	}
	ancestors[block.Hash()] = block.Header()
	uncles.Add(block.Hash())

	// Verify each of the uncles that it's recent, but not an ancestor
	for _, uncle := range block.Uncles() {
		// Make sure every uncle is rewarded only once
		hash := uncle.Hash()
		if uncles.Contains(hash) {
			return errDuplicateUncle
		}
		uncles.Add(hash)

		// Make sure the uncle has a valid ancestry
		if ancestors[hash] != nil {
			return errUncleIsAncestor
		}
		if ancestors[uncle.ParentHash] == nil || uncle.ParentHash == block.ParentHash() {
			return errDanglingUncle
		}
		if err := ethash.verifyHeader(chain, uncle, ancestors[uncle.ParentHash], true, time.Now().Unix()); err != nil {
			return err
		}
	}
	return nil
}

// verifyHeader checks whether a header conforms to the consensus rules of the
// stock Ethereum ethash engine.
// See YP section 4.3.4. "Block Header Validity"
func (ethash *Ethash) verifyHeader(chain consensus.ChainHeaderReader, header, parent *types.Header, uncle bool, unixNow int64) error {
	// Ensure that the header's extra-data section is of a reasonable size
	if uint64(len(header.Extra)) > params.MaximumExtraDataSize {
		return fmt.Errorf("extra-data too long: %d > %d", len(header.Extra), params.MaximumExtraDataSize)
	}
	// Verify the header's timestamp
	if !uncle {
		if header.Time > uint64(unixNow+allowedFutureBlockTimeSeconds) {
			return consensus.ErrFutureBlock
		}
	}
	if header.Time <= parent.Time {
		return errOlderBlockTime
	}
	// Verify the block's difficulty based on its timestamp and parent's difficulty
	expected := ethash.CalcDifficulty(chain, header.Time, parent)

	if expected.Cmp(header.Difficulty) != 0 {
		return fmt.Errorf("invalid difficulty: have %v, want %v", header.Difficulty, expected)
	}
	// Verify that the gas limit is <= 2^63-1
	if header.GasLimit > params.MaxGasLimit {
		return fmt.Errorf("invalid gasLimit: have %v, max %v", header.GasLimit, params.MaxGasLimit)
	}
	// Verify that the gasUsed is <= gasLimit
	if header.GasUsed > header.GasLimit {
		return fmt.Errorf("invalid gasUsed: have %d, gasLimit %d", header.GasUsed, header.GasLimit)
	}
	// Verify the block's gas usage and (if applicable) verify the base fee.
	if !chain.Config().IsLondon(header.Number) {
		// Verify BaseFee not present before EIP-1559 fork.
		if header.BaseFee != nil {
			return fmt.Errorf("invalid baseFee before fork: have %d, expected 'nil'", header.BaseFee)
		}
		if err := misc.VerifyGaslimit(parent.GasLimit, header.GasLimit); err != nil {
			return err
		}
	} else if err := eip1559.VerifyEIP1559Header(chain.Config(), parent, header); err != nil {
		// Verify the header's EIP-1559 attributes.
		return err
	}
	// Verify that the block number is parent's +1
	if diff := new(big.Int).Sub(header.Number, parent.Number); diff.Cmp(big.NewInt(1)) != 0 {
		return consensus.ErrInvalidNumber
	}
	if chain.Config().IsShanghai(header.Number, header.Time) {
		return errors.New("ethash does not support shanghai fork")
	}
	if chain.Config().IsCancun(header.Number, header.Time) {
		return errors.New("ethash does not support cancun fork")
	}
	// Add some fake checks for tests
	if ethash.fakeDelay != nil {
		time.Sleep(*ethash.fakeDelay)
	}
	if ethash.fakeFail != nil && *ethash.fakeFail == header.Number.Uint64() {
		return errors.New("invalid tester pow")
	}
	// If all checks passed, validate any special fields for hard forks
	if err := misc.VerifyDAOHeaderExtraData(chain.Config(), header); err != nil {
		return err
	}
	return nil
}

// CalcDifficulty is the difficulty adjustment algorithm. It returns
// the difficulty that a new block should have when created at time
// given the parent block's time and difficulty.
func (ethash *Ethash) CalcDifficulty(chain consensus.ChainHeaderReader, time uint64, parent *types.Header) *big.Int {
	return CalcDifficulty(chain.Config(), time, parent)
}

// CalcDifficulty is the difficulty adjustment algorithm. It returns
// the difficulty that a new block should have when created at time
// given the parent block's time and difficulty.
func CalcDifficulty(config *params.ChainConfig, time uint64, parent *types.Header) *big.Int {
	next := new(big.Int).Add(parent.Number, big1)
	switch {
	case config.IsGrayGlacier(next):
		return calcDifficultyEip5133(time, parent)
	case config.IsArrowGlacier(next):
		return calcDifficultyEip4345(time, parent)
	case config.IsLondon(next):
		return calcDifficultyEip3554(time, parent)
	case config.IsMuirGlacier(next):
		return calcDifficultyEip2384(time, parent)
	case config.IsConstantinople(next):
		return calcDifficultyConstantinople(time, parent)
	case config.IsByzantium(next):
		return calcDifficultyByzantium(time, parent)
	case config.IsHomestead(next):
		return calcDifficultyHomestead(time, parent)
	default:
		return calcDifficultyFrontier(time, parent)
	}
}

// Some weird constants to avoid constant memory allocs for them.
var (
	expDiffPeriod = big.NewInt(100000)
	big1          = big.NewInt(1)
	big2          = big.NewInt(2)
	big9          = big.NewInt(9)
	big10         = big.NewInt(10)
	bigMinus99    = big.NewInt(-99)
)

// makeDifficultyCalculator creates a difficultyCalculator with the given bomb-delay.
// the difficulty is calculated with Byzantium rules, which differs from Homestead in
// how uncles affect the calculation
func makeDifficultyCalculator(bombDelay *big.Int) func(time uint64, parent *types.Header) *big.Int {
	// Note, the calculations below looks at the parent number, which is 1 below
	// the block number. Thus we remove one from the delay given
	bombDelayFromParent := new(big.Int).Sub(bombDelay, big1)
	return func(time uint64, parent *types.Header) *big.Int {
		// https://github.com/ethereum/EIPs/issues/100.
		// algorithm:
		// diff = (parent_diff +
		//         (parent_diff / 2048 * max((2 if len(parent.uncles) else 1) - ((timestamp - parent.timestamp) // 9), -99))
		//        ) + 2^(periodCount - 2)

		bigTime := new(big.Int).SetUint64(time)
		bigParentTime := new(big.Int).SetUint64(parent.Time)

		// holds intermediate values to make the algo easier to read & audit
		x := new(big.Int)
		y := new(big.Int)

		// (2 if len(parent_uncles) else 1) - (block_timestamp - parent_timestamp) // 9
		x.Sub(bigTime, bigParentTime)
		x.Div(x, big9)
		if parent.UncleHash == types.EmptyUncleHash {
			x.Sub(big1, x)
		} else {
			x.Sub(big2, x)
		}
		// max((2 if len(parent_uncles) else 1) - (block_timestamp - parent_timestamp) // 9, -99)
		if x.Cmp(bigMinus99) < 0 {
			x.Set(bigMinus99)
		}
		// parent_diff + (parent_diff / 2048 * max((2 if len(parent.uncles) else 1) - ((timestamp - parent.timestamp) // 9), -99))
		y.Div(parent.Difficulty, params.DifficultyBoundDivisor)
		x.Mul(y, x)
		x.Add(parent.Difficulty, x)

		// minimum difficulty can ever be (before exponential factor)
		if x.Cmp(params.MinimumDifficulty) < 0 {
			x.Set(params.MinimumDifficulty)
		}
		// calculate a fake block number for the ice-age delay
		// Specification: https://eips.ethereum.org/EIPS/eip-1234
		fakeBlockNumber := new(big.Int)
		if parent.Number.Cmp(bombDelayFromParent) >= 0 {
			fakeBlockNumber = fakeBlockNumber.Sub(parent.Number, bombDelayFromParent)
		}
		// for the exponential factor
		periodCount := fakeBlockNumber
		periodCount.Div(periodCount, expDiffPeriod)

		// the exponential factor, commonly referred to as "the bomb"
		// diff = diff + 2^(periodCount - 2)
		if periodCount.Cmp(big1) > 0 {
			y.Sub(periodCount, big2)
			y.Exp(big2, y, nil)
			x.Add(x, y)
		}
		return x
	}
}

// calcDifficultyHomestead is the difficulty adjustment algorithm. It returns
// the difficulty that a new block should have when created at time given the
// parent block's time and difficulty. The calculation uses the Homestead rules.
func calcDifficultyHomestead(time uint64, parent *types.Header) *big.Int {
	// https://github.com/ethereum/EIPs/blob/master/EIPS/eip-2.md
	// algorithm:
	// diff = (parent_diff +
	//         (parent_diff / 2048 * max(1 - (block_timestamp - parent_timestamp) // 10, -99))
	//        ) + 2^(periodCount - 2)

	bigTime := new(big.Int).SetUint64(time)
	bigParentTime := new(big.Int).SetUint64(parent.Time)

	// holds intermediate values to make the algo easier to read & audit
	x := new(big.Int)
	y := new(big.Int)

	// 1 - (block_timestamp - parent_timestamp) // 10
	x.Sub(bigTime, bigParentTime)
	x.Div(x, big10)
	x.Sub(big1, x)

	// max(1 - (block_timestamp - parent_timestamp) // 10, -99)
	if x.Cmp(bigMinus99) < 0 {
		x.Set(bigMinus99)
	}
	// (parent_diff + parent_diff // 2048 * max(1 - (block_timestamp - parent_timestamp) // 10, -99))
	y.Div(parent.Difficulty, params.DifficultyBoundDivisor)
	x.Mul(y, x)
	x.Add(parent.Difficulty, x)

	// minimum difficulty can ever be (before exponential factor)
	if x.Cmp(params.MinimumDifficulty) < 0 {
		x.Set(params.MinimumDifficulty)
	}
	// for the exponential factor
	periodCount := new(big.Int).Add(parent.Number, big1)
	periodCount.Div(periodCount, expDiffPeriod)

	// the exponential factor, commonly referred to as "the bomb"
	// diff = diff + 2^(periodCount - 2)
	if periodCount.Cmp(big1) > 0 {
		y.Sub(periodCount, big2)
		y.Exp(big2, y, nil)
		x.Add(x, y)
	}
	return x
}

// calcDifficultyFrontier is the difficulty adjustment algorithm. It returns the
// difficulty that a new block should have when created at time given the parent
// block's time and difficulty. The calculation uses the Frontier rules.
func calcDifficultyFrontier(time uint64, parent *types.Header) *big.Int {
	diff := new(big.Int)
	adjust := new(big.Int).Div(parent.Difficulty, params.DifficultyBoundDivisor)
	bigTime := new(big.Int)
	bigParentTime := new(big.Int)

	bigTime.SetUint64(time)
	bigParentTime.SetUint64(parent.Time)

	if bigTime.Sub(bigTime, bigParentTime).Cmp(params.DurationLimit) < 0 {
		diff.Add(parent.Difficulty, adjust)
	} else {
		diff.Sub(parent.Difficulty, adjust)
	}
	if diff.Cmp(params.MinimumDifficulty) < 0 {
		diff.Set(params.MinimumDifficulty)
	}

	periodCount := new(big.Int).Add(parent.Number, big1)
	periodCount.Div(periodCount, expDiffPeriod)
	if periodCount.Cmp(big1) > 0 {
		// diff = diff + 2^(periodCount - 2)
		expDiff := periodCount.Sub(periodCount, big2)
		expDiff.Exp(big2, expDiff, nil)
		diff.Add(diff, expDiff)
		diff = math.BigMax(diff, params.MinimumDifficulty)
	}
	return diff
}

// Exported for fuzzing
var FrontierDifficultyCalculator = calcDifficultyFrontier
var HomesteadDifficultyCalculator = calcDifficultyHomestead
var DynamicDifficultyCalculator = makeDifficultyCalculator

// Prepare implements consensus.Engine, initializing the difficulty field of a
// header to conform to the ethash protocol. The changes are done inline.
func (ethash *Ethash) Prepare(chain consensus.ChainHeaderReader, header *types.Header) error {
	parent := chain.GetHeader(header.ParentHash, header.Number.Uint64()-1)
	if parent == nil {
		return consensus.ErrUnknownAncestor
	}
	header.Difficulty = ethash.CalcDifficulty(chain, header.Time, parent)
	return nil
}

<<<<<<< HEAD
// Finalize implements consensus.Engine, accumulating the block and uncle rewards,
// setting the final state on the header
func (ethash *Ethash) Finalize(chain consensus.ChainHeaderReader, header *types.Header, state *state.StateDB, txs *[]*types.Transaction, uncles []*types.Header,
	receipts *[]*types.Receipt, _ *[]*types.Transaction, _ *uint64) (err error) {
	// Accumulate any block and uncle rewards and commit the final state root
	accumulateRewards(chain.Config(), state, header, uncles)
	header.Root = state.IntermediateRoot(chain.Config().IsEIP158(header.Number))
	return
=======
// Finalize implements consensus.Engine, accumulating the block and uncle rewards.
func (ethash *Ethash) Finalize(chain consensus.ChainHeaderReader, header *types.Header, state *state.StateDB, txs []*types.Transaction, uncles []*types.Header, withdrawals []*types.Withdrawal) {
	// Accumulate any block and uncle rewards
	accumulateRewards(chain.Config(), state, header, uncles)
>>>>>>> bed84606
}

// FinalizeAndAssemble implements consensus.Engine, accumulating the block and
// uncle rewards, setting the final state and assembling the block.
<<<<<<< HEAD
func (ethash *Ethash) FinalizeAndAssemble(chain consensus.ChainHeaderReader, header *types.Header, state *state.StateDB,
	txs []*types.Transaction, uncles []*types.Header, receipts []*types.Receipt) (*types.Block, []*types.Receipt, error) {

	ethash.Finalize(chain, header, state, &txs, uncles, nil, nil, nil)
=======
func (ethash *Ethash) FinalizeAndAssemble(chain consensus.ChainHeaderReader, header *types.Header, state *state.StateDB, txs []*types.Transaction, uncles []*types.Header, receipts []*types.Receipt, withdrawals []*types.Withdrawal) (*types.Block, error) {
	if len(withdrawals) > 0 {
		return nil, errors.New("ethash does not support withdrawals")
	}
	// Finalize block
	ethash.Finalize(chain, header, state, txs, uncles, nil)

	// Assign the final state root to header.
	header.Root = state.IntermediateRoot(chain.Config().IsEIP158(header.Number))
>>>>>>> bed84606

	// Header seems complete, assemble into a block and return
	return types.NewBlock(header, txs, uncles, receipts, trie.NewStackTrie(nil)), receipts, nil
}

func (ethash *Ethash) Delay(_ consensus.ChainReader, _ *types.Header, _ *time.Duration) *time.Duration {
	return nil
}

// SealHash returns the hash of a block prior to it being sealed.
func (ethash *Ethash) SealHash(header *types.Header) (hash common.Hash) {
	hasher := sha3.NewLegacyKeccak256()

	enc := []interface{}{
		header.ParentHash,
		header.UncleHash,
		header.Coinbase,
		header.Root,
		header.TxHash,
		header.ReceiptHash,
		header.Bloom,
		header.Difficulty,
		header.Number,
		header.GasLimit,
		header.GasUsed,
		header.Time,
		header.Extra,
	}
	if header.BaseFee != nil {
		enc = append(enc, header.BaseFee)
	}
	if header.WithdrawalsHash != nil {
		panic("withdrawal hash set on ethash")
	}
	rlp.Encode(hasher, enc)
	hasher.Sum(hash[:0])
	return hash
}

// Some weird constants to avoid constant memory allocs for them.
var (
	big8  = big.NewInt(8)
	big32 = big.NewInt(32)
)

// AccumulateRewards credits the coinbase of the given block with the mining
// reward. The total reward consists of the static block reward and rewards for
// included uncles. The coinbase of each uncle block is also rewarded.
func accumulateRewards(config *params.ChainConfig, state *state.StateDB, header *types.Header, uncles []*types.Header) {
	// Select the correct block reward based on chain progression
	blockReward := FrontierBlockReward
	if config.IsByzantium(header.Number) {
		blockReward = ByzantiumBlockReward
	}
	if config.IsConstantinople(header.Number) {
		blockReward = ConstantinopleBlockReward
	}
	// Accumulate the rewards for the miner and any included uncles
	reward := new(big.Int).Set(blockReward)
	r := new(big.Int)
	for _, uncle := range uncles {
		r.Add(uncle.Number, big8)
		r.Sub(r, header.Number)
		r.Mul(r, blockReward)
		r.Div(r, big8)
		state.AddBalance(uncle.Coinbase, r)

		r.Div(blockReward, big32)
		reward.Add(reward, r)
	}
	state.AddBalance(header.Coinbase, reward)
}<|MERGE_RESOLUTION|>--- conflicted
+++ resolved
@@ -24,7 +24,6 @@
 
 	mapset "github.com/deckarep/golang-set/v2"
 	"github.com/ethereum/go-ethereum/common"
-	"github.com/ethereum/go-ethereum/common/gopool"
 	"github.com/ethereum/go-ethereum/common/math"
 	"github.com/ethereum/go-ethereum/consensus"
 	"github.com/ethereum/go-ethereum/consensus/misc"
@@ -129,40 +128,6 @@
 	results := make(chan error, len(headers))
 	unixNow := time.Now().Unix()
 
-<<<<<<< HEAD
-	// Spawn as many workers as allowed threads
-	workers := runtime.GOMAXPROCS(0)
-	if len(headers) < workers {
-		workers = len(headers)
-	}
-
-	// Create a task channel and spawn the verifiers
-	var (
-		inputs  = make(chan int)
-		done    = make(chan int, workers)
-		errors  = make([]error, len(headers))
-		abort   = make(chan struct{})
-		unixNow = time.Now().Unix()
-	)
-	for i := 0; i < workers; i++ {
-		gopool.Submit(func() {
-			for index := range inputs {
-				errors[index] = ethash.verifyHeaderWorker(chain, headers, seals, index, unixNow)
-				done <- index
-			}
-		})
-	}
-
-	errorsOut := make(chan error, len(headers))
-	gopool.Submit(func() {
-		defer close(inputs)
-		var (
-			in, out = 0, 0
-			checked = make([]bool, len(headers))
-			inputs  = inputs
-		)
-		for {
-=======
 	go func() {
 		for i, header := range headers {
 			var parent *types.Header
@@ -177,33 +142,14 @@
 			} else {
 				err = ethash.verifyHeader(chain, header, parent, false, unixNow)
 			}
->>>>>>> bed84606
 			select {
 			case <-abort:
 				return
 			case results <- err:
 			}
 		}
-<<<<<<< HEAD
-	})
-	return abort, errorsOut
-}
-
-func (ethash *Ethash) verifyHeaderWorker(chain consensus.ChainHeaderReader, headers []*types.Header, seals []bool, index int, unixNow int64) error {
-	var parent *types.Header
-	if index == 0 {
-		parent = chain.GetHeader(headers[0].ParentHash, headers[0].Number.Uint64()-1)
-	} else if headers[index-1].Hash() == headers[index].ParentHash {
-		parent = headers[index-1]
-	}
-	if parent == nil {
-		return consensus.ErrUnknownAncestor
-	}
-	return ethash.verifyHeader(chain, headers[index], parent, false, seals[index], unixNow)
-=======
 	}()
 	return abort, results
->>>>>>> bed84606
 }
 
 // VerifyUncles verifies that the given block's uncles conform to the consensus
@@ -540,41 +486,26 @@
 	return nil
 }
 
-<<<<<<< HEAD
 // Finalize implements consensus.Engine, accumulating the block and uncle rewards,
 // setting the final state on the header
-func (ethash *Ethash) Finalize(chain consensus.ChainHeaderReader, header *types.Header, state *state.StateDB, txs *[]*types.Transaction, uncles []*types.Header,
-	receipts *[]*types.Receipt, _ *[]*types.Transaction, _ *uint64) (err error) {
+func (ethash *Ethash) Finalize(chain consensus.ChainHeaderReader, header *types.Header, state *state.StateDB, txs []*types.Transaction, uncles []*types.Header, withdrawals []*types.Withdrawal,
+	receipts []*types.Receipt, _ []*types.Transaction, _ *uint64) (err error) {
 	// Accumulate any block and uncle rewards and commit the final state root
 	accumulateRewards(chain.Config(), state, header, uncles)
-	header.Root = state.IntermediateRoot(chain.Config().IsEIP158(header.Number))
 	return
-=======
-// Finalize implements consensus.Engine, accumulating the block and uncle rewards.
-func (ethash *Ethash) Finalize(chain consensus.ChainHeaderReader, header *types.Header, state *state.StateDB, txs []*types.Transaction, uncles []*types.Header, withdrawals []*types.Withdrawal) {
-	// Accumulate any block and uncle rewards
-	accumulateRewards(chain.Config(), state, header, uncles)
->>>>>>> bed84606
 }
 
 // FinalizeAndAssemble implements consensus.Engine, accumulating the block and
 // uncle rewards, setting the final state and assembling the block.
-<<<<<<< HEAD
-func (ethash *Ethash) FinalizeAndAssemble(chain consensus.ChainHeaderReader, header *types.Header, state *state.StateDB,
-	txs []*types.Transaction, uncles []*types.Header, receipts []*types.Receipt) (*types.Block, []*types.Receipt, error) {
-
-	ethash.Finalize(chain, header, state, &txs, uncles, nil, nil, nil)
-=======
-func (ethash *Ethash) FinalizeAndAssemble(chain consensus.ChainHeaderReader, header *types.Header, state *state.StateDB, txs []*types.Transaction, uncles []*types.Header, receipts []*types.Receipt, withdrawals []*types.Withdrawal) (*types.Block, error) {
+func (ethash *Ethash) FinalizeAndAssemble(chain consensus.ChainHeaderReader, header *types.Header, state *state.StateDB, txs []*types.Transaction, uncles []*types.Header, receipts []*types.Receipt, withdrawals []*types.Withdrawal) (*types.Block, []*types.Receipt, error) {
 	if len(withdrawals) > 0 {
-		return nil, errors.New("ethash does not support withdrawals")
+		return nil, nil, errors.New("ethash does not support withdrawals")
 	}
 	// Finalize block
-	ethash.Finalize(chain, header, state, txs, uncles, nil)
+	ethash.Finalize(chain, header, state, txs, uncles, nil, nil, nil, nil)
 
 	// Assign the final state root to header.
 	header.Root = state.IntermediateRoot(chain.Config().IsEIP158(header.Number))
->>>>>>> bed84606
 
 	// Header seems complete, assemble into a block and return
 	return types.NewBlock(header, txs, uncles, receipts, trie.NewStackTrie(nil)), receipts, nil
