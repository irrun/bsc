package metrics

import (
	"errors"
	"fmt"
	"reflect"
	"sort"
	"strings"
	"sync"
)

// ErrDuplicateMetric is the error returned by Registry.Register when a metric
// already exists. If you mean to Register that metric you must first
// Unregister the existing metric.
var ErrDuplicateMetric = errors.New("duplicate metric")

// A Registry holds references to a set of metrics by name and can iterate
// over them, calling callback functions provided by the user.
//
// This is an interface to encourage other structs to implement
// the Registry API as appropriate.
type Registry interface {

	// Each call the given function for each registered metric.
	Each(func(string, interface{}))

	// Get the metric by the given name or nil if none is registered.
	Get(string) interface{}

	// GetAll metrics in the Registry.
	GetAll() map[string]map[string]interface{}

	// GetOrRegister gets an existing metric or registers the given one.
	// The interface can be the metric to register if not found in registry,
	// or a function returning the metric for lazy instantiation.
	GetOrRegister(string, interface{}) interface{}

	// Register the given metric under the given name.
	Register(string, interface{}) error

	// RunHealthchecks run all registered healthchecks.
	RunHealthchecks()

	// Unregister the metric with the given name.
	Unregister(string)
}

type orderedRegistry struct {
	StandardRegistry
}

// Each call the given function for each registered metric.
func (r *orderedRegistry) Each(f func(string, interface{})) {
	var names []string
	reg := r.registered()
	for name := range reg {
		names = append(names, name)
	}
	sort.Strings(names)
	for _, name := range names {
		f(name, reg[name])
	}
}

// NewRegistry creates a new registry.
func NewRegistry() Registry {
	return new(StandardRegistry)
}

// NewOrderedRegistry creates a new ordered registry (for testing).
func NewOrderedRegistry() Registry {
	return new(orderedRegistry)
}

// StandardRegistry the standard implementation of a Registry uses sync.map
// of names to metrics.
type StandardRegistry struct {
	metrics sync.Map
}

// Each call the given function for each registered metric.
func (r *StandardRegistry) Each(f func(string, interface{})) {
	for name, i := range r.registered() {
		f(name, i)
	}
}

// Get the metric by the given name or nil if none is registered.
func (r *StandardRegistry) Get(name string) interface{} {
	item, _ := r.metrics.Load(name)
	return item
}

// GetOrRegister gets an existing metric or creates and registers a new one. Threadsafe
// alternative to calling Get and Register on failure.
// The interface can be the metric to register if not found in registry,
// or a function returning the metric for lazy instantiation.
func (r *StandardRegistry) GetOrRegister(name string, i interface{}) interface{} {
	// fast path
	cached, ok := r.metrics.Load(name)
	if ok {
		return cached
	}
	if v := reflect.ValueOf(i); v.Kind() == reflect.Func {
		i = v.Call(nil)[0].Interface()
	}
	item, _, ok := r.loadOrRegister(name, i)
	if !ok {
		return i
	}
	return item
}

// Register the given metric under the given name. Returns a ErrDuplicateMetric
// if a metric by the given name is already registered.
func (r *StandardRegistry) Register(name string, i interface{}) error {
	// fast path
	_, ok := r.metrics.Load(name)
	if ok {
		return fmt.Errorf("%w: %v", ErrDuplicateMetric, name)
	}

	if v := reflect.ValueOf(i); v.Kind() == reflect.Func {
		i = v.Call(nil)[0].Interface()
	}
	_, loaded, _ := r.loadOrRegister(name, i)
	if loaded {
		return fmt.Errorf("%w: %v", ErrDuplicateMetric, name)
	}
	return nil
}

// RunHealthchecks run all registered healthchecks.
func (r *StandardRegistry) RunHealthchecks() {
	r.metrics.Range(func(key, value any) bool {
		if h, ok := value.(*Healthcheck); ok {
			h.Check()
		}
		return true
	})
}

// GetAll metrics in the Registry
func (r *StandardRegistry) GetAll() map[string]map[string]interface{} {
	data := make(map[string]map[string]interface{})
	r.Each(func(name string, i interface{}) {
		values := make(map[string]interface{})
		switch metric := i.(type) {
		case *Counter:
			values["count"] = metric.Snapshot().Count()
		case *CounterFloat64:
			values["count"] = metric.Snapshot().Count()
		case *Gauge:
			values["value"] = metric.Snapshot().Value()
		case *GaugeFloat64:
			values["value"] = metric.Snapshot().Value()
		case *Healthcheck:
			values["error"] = nil
			metric.Check()
			if err := metric.Error(); nil != err {
				values["error"] = metric.Error().Error()
			}
		case Histogram:
			h := metric.Snapshot()
			ps := h.Percentiles([]float64{0.5, 0.75, 0.95, 0.99, 0.999})
			values["count"] = h.Count()
			values["min"] = h.Min()
			values["max"] = h.Max()
			values["mean"] = h.Mean()
			values["stddev"] = h.StdDev()
			values["median"] = ps[0]
			values["75%"] = ps[1]
			values["95%"] = ps[2]
			values["99%"] = ps[3]
			values["99.9%"] = ps[4]
		case *Meter:
			m := metric.Snapshot()
			values["count"] = m.Count()
			values["1m.rate"] = m.Rate1()
			values["5m.rate"] = m.Rate5()
			values["15m.rate"] = m.Rate15()
			values["mean.rate"] = m.RateMean()
		case *Timer:
			t := metric.Snapshot()
			ps := t.Percentiles([]float64{0.5, 0.75, 0.95, 0.99, 0.999})
			values["count"] = t.Count()
			values["min"] = t.Min()
			values["max"] = t.Max()
			values["mean"] = t.Mean()
			values["stddev"] = t.StdDev()
			values["median"] = ps[0]
			values["75%"] = ps[1]
			values["95%"] = ps[2]
			values["99%"] = ps[3]
			values["99.9%"] = ps[4]
			values["1m.rate"] = t.Rate1()
			values["5m.rate"] = t.Rate5()
			values["15m.rate"] = t.Rate15()
			values["mean.rate"] = t.RateMean()
		}
		data[name] = values
	})
	return data
}

// Unregister the metric with the given name.
func (r *StandardRegistry) Unregister(name string) {
	r.stop(name)
	r.metrics.LoadAndDelete(name)
}

func (r *StandardRegistry) loadOrRegister(name string, i interface{}) (interface{}, bool, bool) {
	switch i.(type) {
<<<<<<< HEAD
	case Counter, CounterFloat64, Gauge, GaugeFloat64, GaugeInfo, Healthcheck, Histogram, Meter, Timer, ResettingTimer, Label:
=======
	case *Counter, *CounterFloat64, *Gauge, *GaugeFloat64, *GaugeInfo, *Healthcheck, Histogram, *Meter, *Timer, *ResettingTimer:
>>>>>>> 330190e4
	default:
		return nil, false, false
	}
	item, loaded := r.metrics.LoadOrStore(name, i)
	return item, loaded, true
}

func (r *StandardRegistry) registered() map[string]interface{} {
	metrics := make(map[string]interface{})
	r.metrics.Range(func(key, value any) bool {
		metrics[key.(string)] = value
		return true
	})
	return metrics
}

func (r *StandardRegistry) stop(name string) {
	if i, ok := r.metrics.Load(name); ok {
		if s, ok := i.(Stoppable); ok {
			s.Stop()
		}
	}
}

// Stoppable defines the metrics which has to be stopped.
type Stoppable interface {
	Stop()
}

type PrefixedRegistry struct {
	underlying Registry
	prefix     string
}

func NewPrefixedRegistry(prefix string) Registry {
	return &PrefixedRegistry{
		underlying: NewRegistry(),
		prefix:     prefix,
	}
}

func NewPrefixedChildRegistry(parent Registry, prefix string) Registry {
	return &PrefixedRegistry{
		underlying: parent,
		prefix:     prefix,
	}
}

// Each call the given function for each registered metric.
func (r *PrefixedRegistry) Each(fn func(string, interface{})) {
	wrappedFn := func(prefix string) func(string, interface{}) {
		return func(name string, iface interface{}) {
			if strings.HasPrefix(name, prefix) {
				fn(name, iface)
			} else {
				return
			}
		}
	}

	baseRegistry, prefix := findPrefix(r, "")
	baseRegistry.Each(wrappedFn(prefix))
}

func findPrefix(registry Registry, prefix string) (Registry, string) {
	switch r := registry.(type) {
	case *PrefixedRegistry:
		return findPrefix(r.underlying, r.prefix+prefix)
	case *StandardRegistry:
		return r, prefix
	}
	return nil, ""
}

// Get the metric by the given name or nil if none is registered.
func (r *PrefixedRegistry) Get(name string) interface{} {
	realName := r.prefix + name
	return r.underlying.Get(realName)
}

// GetOrRegister gets an existing metric or registers the given one.
// The interface can be the metric to register if not found in registry,
// or a function returning the metric for lazy instantiation.
func (r *PrefixedRegistry) GetOrRegister(name string, metric interface{}) interface{} {
	realName := r.prefix + name
	return r.underlying.GetOrRegister(realName, metric)
}

// Register the given metric under the given name. The name will be prefixed.
func (r *PrefixedRegistry) Register(name string, metric interface{}) error {
	realName := r.prefix + name
	return r.underlying.Register(realName, metric)
}

// RunHealthchecks run all registered healthchecks.
func (r *PrefixedRegistry) RunHealthchecks() {
	r.underlying.RunHealthchecks()
}

// GetAll metrics in the Registry
func (r *PrefixedRegistry) GetAll() map[string]map[string]interface{} {
	return r.underlying.GetAll()
}

// Unregister the metric with the given name. The name will be prefixed.
func (r *PrefixedRegistry) Unregister(name string) {
	realName := r.prefix + name
	r.underlying.Unregister(realName)
}

var (
	DefaultRegistry = NewRegistry()
)

// Each call the given function for each registered metric.
func Each(f func(string, interface{})) {
	DefaultRegistry.Each(f)
}

// Get the metric by the given name or nil if none is registered.
func Get(name string) interface{} {
	return DefaultRegistry.Get(name)
}

// GetOrRegister gets an existing metric or creates and registers a new one. Threadsafe
// alternative to calling Get and Register on failure.
func GetOrRegister(name string, i interface{}) interface{} {
	return DefaultRegistry.GetOrRegister(name, i)
}

// Register the given metric under the given name.  Returns a ErrDuplicateMetric
// if a metric by the given name is already registered.
func Register(name string, i interface{}) error {
	return DefaultRegistry.Register(name, i)
}

// MustRegister register the given metric under the given name. Panics if a metric by the
// given name is already registered.
func MustRegister(name string, i interface{}) {
	if err := Register(name, i); err != nil {
		panic(err)
	}
}

// RunHealthchecks run all registered healthchecks.
func RunHealthchecks() {
	DefaultRegistry.RunHealthchecks()
}

// Unregister the metric with the given name.
func Unregister(name string) {
	DefaultRegistry.Unregister(name)
}<|MERGE_RESOLUTION|>--- conflicted
+++ resolved
@@ -211,11 +211,7 @@
 
 func (r *StandardRegistry) loadOrRegister(name string, i interface{}) (interface{}, bool, bool) {
 	switch i.(type) {
-<<<<<<< HEAD
-	case Counter, CounterFloat64, Gauge, GaugeFloat64, GaugeInfo, Healthcheck, Histogram, Meter, Timer, ResettingTimer, Label:
-=======
-	case *Counter, *CounterFloat64, *Gauge, *GaugeFloat64, *GaugeInfo, *Healthcheck, Histogram, *Meter, *Timer, *ResettingTimer:
->>>>>>> 330190e4
+	case *Counter, *CounterFloat64, *Gauge, *GaugeFloat64, *GaugeInfo, *Healthcheck, Histogram, *Meter, *Timer, *ResettingTimer, *Label:
 	default:
 		return nil, false, false
 	}
