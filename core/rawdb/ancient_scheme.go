// Copyright 2022 The go-ethereum Authors
// This file is part of the go-ethereum library.
//
// The go-ethereum library is free software: you can redistribute it and/or modify
// it under the terms of the GNU Lesser General Public License as published by
// the Free Software Foundation, either version 3 of the License, or
// (at your option) any later version.
//
// The go-ethereum library is distributed in the hope that it will be useful,
// but WITHOUT ANY WARRANTY; without even the implied warranty of
// MERCHANTABILITY or FITNESS FOR A PARTICULAR PURPOSE. See the
// GNU Lesser General Public License for more details.
//
// You should have received a copy of the GNU Lesser General Public License
// along with the go-ethereum library. If not, see <http://www.gnu.org/licenses/>.

package rawdb

import (
	"path/filepath"

	"github.com/ethereum/go-ethereum/ethdb"
)

// The list of table names of chain freezer.
const (
	// ChainFreezerHeaderTable indicates the name of the freezer header table.
	ChainFreezerHeaderTable = "headers"

	// ChainFreezerHashTable indicates the name of the freezer canonical hash table.
	ChainFreezerHashTable = "hashes"

	// ChainFreezerBodiesTable indicates the name of the freezer block body table.
	ChainFreezerBodiesTable = "bodies"

	// ChainFreezerReceiptTable indicates the name of the freezer receipts table.
	ChainFreezerReceiptTable = "receipts"

	// ChainFreezerDifficultyTable indicates the name of the freezer total difficulty table.
	ChainFreezerDifficultyTable = "diffs"

	// ChainFreezerBlobSidecarTable indicates the name of the freezer total blob table.
	ChainFreezerBlobSidecarTable = "blobs"
)

// chainFreezerNoSnappy configures whether compression is disabled for the ancient-tables.
// Hashes and difficulties don't compress well.
var chainFreezerNoSnappy = map[string]bool{
	ChainFreezerHeaderTable:      false,
	ChainFreezerHashTable:        true,
	ChainFreezerBodiesTable:      false,
	ChainFreezerReceiptTable:     false,
	ChainFreezerDifficultyTable:  true,
	ChainFreezerBlobSidecarTable: false,
}

var additionTables = []string{ChainFreezerBlobSidecarTable}

const (
	// stateHistoryTableSize defines the maximum size of freezer data files.
	stateHistoryTableSize = 2 * 1000 * 1000 * 1000

	// stateHistoryAccountIndex indicates the name of the freezer state history table.
	stateHistoryMeta         = "history.meta"
	stateHistoryAccountIndex = "account.index"
	stateHistoryStorageIndex = "storage.index"
	stateHistoryAccountData  = "account.data"
	stateHistoryStorageData  = "storage.data"
)

var stateFreezerNoSnappy = map[string]bool{
	stateHistoryMeta:         true,
	stateHistoryAccountIndex: false,
	stateHistoryStorageIndex: false,
	stateHistoryAccountData:  false,
	stateHistoryStorageData:  false,
}

// The list of identifiers of ancient stores.
var (
	ChainFreezerName       = "chain"        // the folder name of chain segment ancient store.
	MerkleStateFreezerName = "state"        // the folder name of state history ancient store.
	VerkleStateFreezerName = "state_verkle" // the folder name of state history ancient store.
)

// freezers the collections of all builtin freezers.
var freezers = []string{ChainFreezerName, MerkleStateFreezerName, VerkleStateFreezerName}

<<<<<<< HEAD
// NewStateFreezer initializes the freezer for state history.
func NewStateFreezer(ancientDir string, readOnly bool, offset uint64) (*ResettableFreezer, error) {
	return NewResettableFreezer(filepath.Join(ancientDir, StateFreezerName), "eth/db/state", readOnly, offset, stateHistoryTableSize, stateFreezerNoSnappy)
=======
// NewStateFreezer initializes the ancient store for state history.
//
//   - if the empty directory is given, initializes the pure in-memory
//     state freezer (e.g. dev mode).
//   - if non-empty directory is given, initializes the regular file-based
//     state freezer.
func NewStateFreezer(ancientDir string, verkle bool, readOnly bool) (ethdb.ResettableAncientStore, error) {
	if ancientDir == "" {
		return NewMemoryFreezer(readOnly, stateFreezerNoSnappy), nil
	}
	var name string
	if verkle {
		name = filepath.Join(ancientDir, VerkleStateFreezerName)
	} else {
		name = filepath.Join(ancientDir, MerkleStateFreezerName)
	}
	return newResettableFreezer(name, "eth/db/state", readOnly, stateHistoryTableSize, stateFreezerNoSnappy)
>>>>>>> f3c696fa
}<|MERGE_RESOLUTION|>--- conflicted
+++ resolved
@@ -86,18 +86,13 @@
 // freezers the collections of all builtin freezers.
 var freezers = []string{ChainFreezerName, MerkleStateFreezerName, VerkleStateFreezerName}
 
-<<<<<<< HEAD
-// NewStateFreezer initializes the freezer for state history.
-func NewStateFreezer(ancientDir string, readOnly bool, offset uint64) (*ResettableFreezer, error) {
-	return NewResettableFreezer(filepath.Join(ancientDir, StateFreezerName), "eth/db/state", readOnly, offset, stateHistoryTableSize, stateFreezerNoSnappy)
-=======
 // NewStateFreezer initializes the ancient store for state history.
 //
 //   - if the empty directory is given, initializes the pure in-memory
 //     state freezer (e.g. dev mode).
 //   - if non-empty directory is given, initializes the regular file-based
 //     state freezer.
-func NewStateFreezer(ancientDir string, verkle bool, readOnly bool) (ethdb.ResettableAncientStore, error) {
+func NewStateFreezer(ancientDir string, verkle bool, readOnly bool, offset uint64) (ethdb.ResettableAncientStore, error) {
 	if ancientDir == "" {
 		return NewMemoryFreezer(readOnly, stateFreezerNoSnappy), nil
 	}
@@ -107,6 +102,5 @@
 	} else {
 		name = filepath.Join(ancientDir, MerkleStateFreezerName)
 	}
-	return newResettableFreezer(name, "eth/db/state", readOnly, stateHistoryTableSize, stateFreezerNoSnappy)
->>>>>>> f3c696fa
+	return newResettableFreezer(name, "eth/db/state", readOnly, offset, stateHistoryTableSize, stateFreezerNoSnappy)
 }