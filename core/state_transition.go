// Copyright 2014 The go-ethereum Authors
// This file is part of the go-ethereum library.
//
// The go-ethereum library is free software: you can redistribute it and/or modify
// it under the terms of the GNU Lesser General Public License as published by
// the Free Software Foundation, either version 3 of the License, or
// (at your option) any later version.
//
// The go-ethereum library is distributed in the hope that it will be useful,
// but WITHOUT ANY WARRANTY; without even the implied warranty of
// MERCHANTABILITY or FITNESS FOR A PARTICULAR PURPOSE. See the
// GNU Lesser General Public License for more details.
//
// You should have received a copy of the GNU Lesser General Public License
// along with the go-ethereum library. If not, see <http://www.gnu.org/licenses/>.

package core

import (
	"fmt"
	"math"
	"math/big"

	"github.com/ethereum/go-ethereum/common"
	cmath "github.com/ethereum/go-ethereum/common/math"
	"github.com/ethereum/go-ethereum/consensus"
	"github.com/ethereum/go-ethereum/core/types"
	"github.com/ethereum/go-ethereum/core/vm"
	"github.com/ethereum/go-ethereum/crypto"
	"github.com/ethereum/go-ethereum/params"
)

var emptyCodeHash = crypto.Keccak256Hash(nil)

/*
The State Transitioning Model

A state transition is a change made when a transaction is applied to the current world state
The state transitioning model does all the necessary work to work out a valid new state root.

1) Nonce handling
2) Pre pay gas
3) Create a new state object if the recipient is \0*32
4) Value transfer
== If contract creation ==
  4a) Attempt to run transaction data
  4b) If valid, use result as code for the new state object
== end ==
5) Run Script section
6) Derive new state root
*/
type StateTransition struct {
	gp         *GasPool
	msg        Message
	gas        uint64
	gasPrice   *big.Int
	gasFeeCap  *big.Int
	gasTipCap  *big.Int
	initialGas uint64
	value      *big.Int
	data       []byte
	state      vm.StateDB
	evm        *vm.EVM
}

// Message represents a message sent to a contract.
type Message interface {
	From() common.Address
	To() *common.Address

	GasPrice() *big.Int
	GasFeeCap() *big.Int
	GasTipCap() *big.Int
	Gas() uint64
	Value() *big.Int

	Nonce() uint64
	IsFake() bool
	Data() []byte
	AccessList() types.AccessList
}

// ExecutionResult includes all output after executing given evm
// message no matter the execution itself is successful or not.
type ExecutionResult struct {
	UsedGas    uint64 // Total used gas but include the refunded gas
	Err        error  // Any error encountered during the execution(listed in core/vm/errors.go)
	ReturnData []byte // Returned data from evm(function result or data supplied with revert opcode)
}

// Unwrap returns the internal evm error which allows us for further
// analysis outside.
func (result *ExecutionResult) Unwrap() error {
	return result.Err
}

// Failed returns the indicator whether the execution is successful or not
func (result *ExecutionResult) Failed() bool { return result.Err != nil }

// Return is a helper function to help caller distinguish between revert reason
// and function return. Return returns the data after execution if no error occurs.
func (result *ExecutionResult) Return() []byte {
	if result.Err != nil {
		return nil
	}
	return common.CopyBytes(result.ReturnData)
}

// Revert returns the concrete revert reason if the execution is aborted by `REVERT`
// opcode. Note the reason can be nil if no data supplied with revert opcode.
func (result *ExecutionResult) Revert() []byte {
	if result.Err != vm.ErrExecutionReverted {
		return nil
	}
	return common.CopyBytes(result.ReturnData)
}

// IntrinsicGas computes the 'intrinsic gas' for a message with the given data.
func IntrinsicGas(data []byte, accessList types.AccessList, isContractCreation bool, isHomestead, isEIP2028 bool) (uint64, error) {
	// Set the starting gas for the raw transaction
	var gas uint64
	if isContractCreation && isHomestead {
		gas = params.TxGasContractCreation
	} else {
		gas = params.TxGas
	}
	// Bump the required gas by the amount of transactional data
	if len(data) > 0 {
		// Zero and non-zero bytes are priced differently
		var nz uint64
		for _, byt := range data {
			if byt != 0 {
				nz++
			}
		}
		// Make sure we don't exceed uint64 for all data combinations
		nonZeroGas := params.TxDataNonZeroGasFrontier
		if isEIP2028 {
			nonZeroGas = params.TxDataNonZeroGasEIP2028
		}
		if (math.MaxUint64-gas)/nonZeroGas < nz {
			return 0, ErrGasUintOverflow
		}
		gas += nz * nonZeroGas

		z := uint64(len(data)) - nz
		if (math.MaxUint64-gas)/params.TxDataZeroGas < z {
			return 0, ErrGasUintOverflow
		}
		gas += z * params.TxDataZeroGas
	}
	if accessList != nil {
		gas += uint64(len(accessList)) * params.TxAccessListAddressGas
		gas += uint64(accessList.StorageKeys()) * params.TxAccessListStorageKeyGas
	}
	return gas, nil
}

// NewStateTransition initialises and returns a new state transition object.
func NewStateTransition(evm *vm.EVM, msg Message, gp *GasPool) *StateTransition {
	return &StateTransition{
		gp:        gp,
		evm:       evm,
		msg:       msg,
		gasPrice:  msg.GasPrice(),
		gasFeeCap: msg.GasFeeCap(),
		gasTipCap: msg.GasTipCap(),
		value:     msg.Value(),
		data:      msg.Data(),
		state:     evm.StateDB,
	}
}

// ApplyMessage computes the new state by applying the given message
// against the old state within the environment.
//
// ApplyMessage returns the bytes returned by any EVM execution (if it took place),
// the gas used (which includes gas refunds) and an error if it failed. An error always
// indicates a core error meaning that the message would always fail for that particular
// state and would never be accepted within a block.
func ApplyMessage(evm *vm.EVM, msg Message, gp *GasPool) (*ExecutionResult, error) {
	return NewStateTransition(evm, msg, gp).TransitionDb()
}

// to returns the recipient of the message.
func (st *StateTransition) to() common.Address {
	if st.msg == nil || st.msg.To() == nil /* contract creation */ {
		return common.Address{}
	}
	return *st.msg.To()
}

func (st *StateTransition) buyGas() error {
	mgval := new(big.Int).SetUint64(st.msg.Gas())
	mgval = mgval.Mul(mgval, st.gasPrice)
	balanceCheck := mgval
	if st.gasFeeCap != nil {
		balanceCheck = new(big.Int).SetUint64(st.msg.Gas())
		balanceCheck = balanceCheck.Mul(balanceCheck, st.gasFeeCap)
		balanceCheck.Add(balanceCheck, st.value)
	}
	if have, want := st.state.GetBalance(st.msg.From()), balanceCheck; have.Cmp(want) < 0 {
		return fmt.Errorf("%w: address %v have %v want %v", ErrInsufficientFunds, st.msg.From().Hex(), have, want)
	}
	if err := st.gp.SubGas(st.msg.Gas()); err != nil {
		return err
	}
	st.gas += st.msg.Gas()

	st.initialGas = st.msg.Gas()
	st.state.SubBalance(st.msg.From(), mgval)
	return nil
}

func (st *StateTransition) preCheck() error {
	// Only check transactions that are not fake
	if !st.msg.IsFake() {
		// Make sure this transaction's nonce is correct.
		stNonce := st.state.GetNonce(st.msg.From())
		if msgNonce := st.msg.Nonce(); stNonce < msgNonce {
			return fmt.Errorf("%w: address %v, tx: %d state: %d", ErrNonceTooHigh,
				st.msg.From().Hex(), msgNonce, stNonce)
		} else if stNonce > msgNonce {
			return fmt.Errorf("%w: address %v, tx: %d state: %d", ErrNonceTooLow,
				st.msg.From().Hex(), msgNonce, stNonce)
		} else if stNonce+1 < stNonce {
			return fmt.Errorf("%w: address %v, nonce: %d", ErrNonceMax,
				st.msg.From().Hex(), stNonce)
		}
		// Make sure the sender is an EOA
		if codeHash := st.state.GetCodeHash(st.msg.From()); codeHash != emptyCodeHash && codeHash != (common.Hash{}) {
			return fmt.Errorf("%w: address %v, codehash: %s", ErrSenderNoEOA,
				st.msg.From().Hex(), codeHash)
		}
	}
	// Make sure that transaction gasFeeCap is greater than the baseFee (post london)
	if st.evm.ChainConfig().IsLondon(st.evm.Context.BlockNumber) {
		// Skip the checks if gas fields are zero and baseFee was explicitly disabled (eth_call)
		if !st.evm.Config.NoBaseFee || st.gasFeeCap.BitLen() > 0 || st.gasTipCap.BitLen() > 0 {
			if l := st.gasFeeCap.BitLen(); l > 256 {
				return fmt.Errorf("%w: address %v, maxFeePerGas bit length: %d", ErrFeeCapVeryHigh,
					st.msg.From().Hex(), l)
			}
			if l := st.gasTipCap.BitLen(); l > 256 {
				return fmt.Errorf("%w: address %v, maxPriorityFeePerGas bit length: %d", ErrTipVeryHigh,
					st.msg.From().Hex(), l)
			}
			if st.gasFeeCap.Cmp(st.gasTipCap) < 0 {
				return fmt.Errorf("%w: address %v, maxPriorityFeePerGas: %s, maxFeePerGas: %s", ErrTipAboveFeeCap,
					st.msg.From().Hex(), st.gasTipCap, st.gasFeeCap)
			}
			// This will panic if baseFee is nil, but basefee presence is verified
			// as part of header validation.
			if st.gasFeeCap.Cmp(st.evm.Context.BaseFee) < 0 {
				return fmt.Errorf("%w: address %v, maxFeePerGas: %s baseFee: %s", ErrFeeCapTooLow,
					st.msg.From().Hex(), st.gasFeeCap, st.evm.Context.BaseFee)
			}
		}
	}
	return st.buyGas()
}

// TransitionDb will transition the state by applying the current message and
// returning the evm execution result with following fields.
//
// - used gas:
//      total gas used (including gas being refunded)
// - returndata:
//      the returned data from evm
// - concrete execution error:
//      various **EVM** error which aborts the execution,
//      e.g. ErrOutOfGas, ErrExecutionReverted
//
// However if any consensus issue encountered, return the error directly with
// nil evm execution result.
func (st *StateTransition) TransitionDb() (*ExecutionResult, error) {
	// First check this message satisfies all consensus rules before
	// applying the message. The rules include these clauses
	//
	// 1. the nonce of the message caller is correct
	// 2. caller has enough balance to cover transaction fee(gaslimit * gasprice)
	// 3. the amount of gas required is available in the block
	// 4. the purchased gas is enough to cover intrinsic usage
	// 5. there is no overflow when calculating intrinsic gas
	// 6. caller has enough balance to cover asset transfer for **topmost** call

	// Check clauses 1-3, buy gas if everything is correct
	if err := st.preCheck(); err != nil {
		return nil, err
	}
<<<<<<< HEAD

	if st.evm.Config.Debug {
		st.evm.Config.Tracer.CaptureTxStart(st.initialGas)
		defer func() {
			st.evm.Config.Tracer.CaptureTxEnd(st.gas)
		}()
	}

	var (
		msg              = st.msg
		sender           = vm.AccountRef(msg.From())
		rules            = st.evm.ChainConfig().Rules(st.evm.Context.BlockNumber, st.evm.Context.Random != nil)
		contractCreation = msg.To() == nil
	)
=======
	msg := st.msg
	sender := vm.AccountRef(msg.From())
	if st.evm.ChainConfig().IsNano(st.evm.Context.BlockNumber) {
		for _, blackListAddr := range types.NanoBlackList {
			if blackListAddr == msg.From() {
				return nil, fmt.Errorf("block blacklist account")
			}
			if msg.To() != nil && *msg.To() == blackListAddr {
				return nil, fmt.Errorf("block blacklist account")
			}
		}
	}
	homestead := st.evm.ChainConfig().IsHomestead(st.evm.Context.BlockNumber)
	istanbul := st.evm.ChainConfig().IsIstanbul(st.evm.Context.BlockNumber)
	london := st.evm.ChainConfig().IsLondon(st.evm.Context.BlockNumber)
	contractCreation := msg.To() == nil
>>>>>>> 72f6acc4

	// Check clauses 4-5, subtract intrinsic gas if everything is correct
	gas, err := IntrinsicGas(st.data, st.msg.AccessList(), contractCreation, rules.IsHomestead, rules.IsIstanbul)
	if err != nil {
		return nil, err
	}
	if st.gas < gas {
		return nil, fmt.Errorf("%w: have %d, want %d", ErrIntrinsicGas, st.gas, gas)
	}
	st.gas -= gas

	// Check clause 6
	if msg.Value().Sign() > 0 && !st.evm.Context.CanTransfer(st.state, msg.From(), msg.Value()) {
		return nil, fmt.Errorf("%w: address %v", ErrInsufficientFundsForTransfer, msg.From().Hex())
	}

	// Set up the initial access list.
	if rules.IsBerlin {
		st.state.PrepareAccessList(msg.From(), msg.To(), vm.ActivePrecompiles(rules), msg.AccessList())
	}
	var (
		ret   []byte
		vmerr error // vm errors do not effect consensus and are therefore not assigned to err
	)
	if contractCreation {
		ret, _, st.gas, vmerr = st.evm.Create(sender, st.data, st.gas, st.value)
	} else {
		// Increment the nonce for the next transaction
		st.state.SetNonce(msg.From(), st.state.GetNonce(sender.Address())+1)
		ret, st.gas, vmerr = st.evm.Call(sender, st.to(), st.data, st.gas, st.value)
	}

	if !rules.IsLondon {
		// Before EIP-3529: refunds were capped to gasUsed / 2
		st.refundGas(params.RefundQuotient)
	} else {
		// After EIP-3529: refunds are capped to gasUsed / 5
		st.refundGas(params.RefundQuotientEIP3529)
	}

	// consensus engine is parlia
	if st.evm.ChainConfig().Parlia != nil {
		st.state.AddBalance(consensus.SystemAddress, new(big.Int).Mul(new(big.Int).SetUint64(st.gasUsed()), st.gasPrice))
	} else {
		effectiveTip := st.gasPrice
		if rules.IsLondon {
			effectiveTip = cmath.BigMin(st.gasTipCap, new(big.Int).Sub(st.gasFeeCap, st.evm.Context.BaseFee))
		}
		st.state.AddBalance(st.evm.Context.Coinbase, new(big.Int).Mul(new(big.Int).SetUint64(st.gasUsed()), effectiveTip))
	}

	return &ExecutionResult{
		UsedGas:    st.gasUsed(),
		Err:        vmerr,
		ReturnData: ret,
	}, nil
}

func (st *StateTransition) refundGas(refundQuotient uint64) {
	// Apply refund counter, capped to a refund quotient
	refund := st.gasUsed() / refundQuotient
	if refund > st.state.GetRefund() {
		refund = st.state.GetRefund()
	}
	st.gas += refund

	// Return ETH for remaining gas, exchanged at the original rate.
	remaining := new(big.Int).Mul(new(big.Int).SetUint64(st.gas), st.gasPrice)
	st.state.AddBalance(st.msg.From(), remaining)

	// Also return remaining gas to the block gas counter so it is
	// available for the next transaction.
	st.gp.AddGas(st.gas)
}

// gasUsed returns the amount of gas used up by the state transition.
func (st *StateTransition) gasUsed() uint64 {
	return st.initialGas - st.gas
}<|MERGE_RESOLUTION|>--- conflicted
+++ resolved
@@ -288,7 +288,6 @@
 	if err := st.preCheck(); err != nil {
 		return nil, err
 	}
-<<<<<<< HEAD
 
 	if st.evm.Config.Debug {
 		st.evm.Config.Tracer.CaptureTxStart(st.initialGas)
@@ -303,9 +302,6 @@
 		rules            = st.evm.ChainConfig().Rules(st.evm.Context.BlockNumber, st.evm.Context.Random != nil)
 		contractCreation = msg.To() == nil
 	)
-=======
-	msg := st.msg
-	sender := vm.AccountRef(msg.From())
 	if st.evm.ChainConfig().IsNano(st.evm.Context.BlockNumber) {
 		for _, blackListAddr := range types.NanoBlackList {
 			if blackListAddr == msg.From() {
@@ -316,12 +312,6 @@
 			}
 		}
 	}
-	homestead := st.evm.ChainConfig().IsHomestead(st.evm.Context.BlockNumber)
-	istanbul := st.evm.ChainConfig().IsIstanbul(st.evm.Context.BlockNumber)
-	london := st.evm.ChainConfig().IsLondon(st.evm.Context.BlockNumber)
-	contractCreation := msg.To() == nil
->>>>>>> 72f6acc4
-
 	// Check clauses 4-5, subtract intrinsic gas if everything is correct
 	gas, err := IntrinsicGas(st.data, st.msg.AccessList(), contractCreation, rules.IsHomestead, rules.IsIstanbul)
 	if err != nil {
