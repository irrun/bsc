--- conflicted
+++ resolved
@@ -533,13 +533,10 @@
 
 func TestTouchDelete(t *testing.T) {
 	s := newStateEnv()
-<<<<<<< HEAD
-	s.state.GetOrNewStateObject(common.Address{})
+	s.state.getOrNewStateObject(common.Address{})
+	state.Finalise(false)
+	state.AccountsIntermediateRoot()
 	root, _, _ := s.state.Commit(0, nil)
-=======
-	s.state.getOrNewStateObject(common.Address{})
-	root, _ := s.state.Commit(0, false)
->>>>>>> 8f7eb9cc
 	s.state, _ = New(root, s.state.db, s.state.snaps)
 
 	snapshot := s.state.Snapshot()
@@ -860,15 +857,10 @@
 		t.Errorf("expected %d, got %d", exp, got)
 	}
 	// Modify the state
-<<<<<<< HEAD
-	state.SetBalance(addr, big.NewInt(2))
+	state.SetBalance(addr, uint256.NewInt(2))
 	state.Finalise(false)
 	state.AccountsIntermediateRoot()
 	root, _, err := state.Commit(0, nil)
-=======
-	state.SetBalance(addr, uint256.NewInt(2))
-	root, err := state.Commit(0, false)
->>>>>>> 8f7eb9cc
 	if err == nil {
 		t.Fatalf("expected error, got root :%x", root)
 	}
@@ -1165,40 +1157,24 @@
 		disk     = rawdb.NewMemoryDatabase()
 		tdb      = trie.NewDatabase(disk, nil)
 		db       = NewDatabaseWithNodeDB(disk, tdb)
-<<<<<<< HEAD
 		snaps, _ = snapshot.New(snapshot.Config{CacheSize: 10}, disk, tdb, types.EmptyRootHash, 128, false)
-=======
-		snaps, _ = snapshot.New(snapshot.Config{CacheSize: 10}, disk, tdb, types.EmptyRootHash)
->>>>>>> 8f7eb9cc
 		state, _ = New(types.EmptyRootHash, db, snaps)
 		addr     = common.HexToAddress("0x1")
 	)
 	// Initialize account and populate storage
-<<<<<<< HEAD
-	state.SetBalance(addr, big.NewInt(1))
-=======
 	state.SetBalance(addr, uint256.NewInt(1))
->>>>>>> 8f7eb9cc
 	state.CreateAccount(addr)
 	for i := 0; i < 1000; i++ {
 		slot := common.Hash(uint256.NewInt(uint64(i)).Bytes32())
 		value := common.Hash(uint256.NewInt(uint64(10 * i)).Bytes32())
 		state.SetState(addr, slot, value)
 	}
-<<<<<<< HEAD
 	root, _, _ := state.Commit(0, nil)
-=======
-	root, _ := state.Commit(0, true)
->>>>>>> 8f7eb9cc
 	// Init phase done, create two states, one with snap and one without
 	fastState, _ := New(root, db, snaps)
 	slowState, _ := New(root, db, nil)
 
-<<<<<<< HEAD
-	obj := fastState.GetOrNewStateObject(addr)
-=======
 	obj := fastState.getOrNewStateObject(addr)
->>>>>>> 8f7eb9cc
 	storageRoot := obj.data.Root
 
 	_, _, fastNodes, err := fastState.deleteStorage(addr, crypto.Keccak256Hash(addr[:]), storageRoot)
