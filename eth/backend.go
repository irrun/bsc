// Copyright 2014 The go-ethereum Authors
// This file is part of the go-ethereum library.
//
// The go-ethereum library is free software: you can redistribute it and/or modify
// it under the terms of the GNU Lesser General Public License as published by
// the Free Software Foundation, either version 3 of the License, or
// (at your option) any later version.
//
// The go-ethereum library is distributed in the hope that it will be useful,
// but WITHOUT ANY WARRANTY; without even the implied warranty of
// MERCHANTABILITY or FITNESS FOR A PARTICULAR PURPOSE. See the
// GNU Lesser General Public License for more details.
//
// You should have received a copy of the GNU Lesser General Public License
// along with the go-ethereum library. If not, see <http://www.gnu.org/licenses/>.

// Package eth implements the Ethereum protocol.
package eth

import (
	"encoding/json"
	"fmt"
	"math/big"
	"runtime"
	"sync"

	"github.com/ethereum/go-ethereum/accounts"
	"github.com/ethereum/go-ethereum/common"
	"github.com/ethereum/go-ethereum/common/hexutil"
	"github.com/ethereum/go-ethereum/consensus"
<<<<<<< HEAD
	"github.com/ethereum/go-ethereum/consensus/beacon"
	"github.com/ethereum/go-ethereum/consensus/clique"
	"github.com/ethereum/go-ethereum/consensus/parlia"
=======
>>>>>>> f3c696fa
	"github.com/ethereum/go-ethereum/core"
	"github.com/ethereum/go-ethereum/core/bloombits"
	"github.com/ethereum/go-ethereum/core/monitor"
	"github.com/ethereum/go-ethereum/core/rawdb"
	"github.com/ethereum/go-ethereum/core/state/pruner"
	"github.com/ethereum/go-ethereum/core/txpool"
	"github.com/ethereum/go-ethereum/core/txpool/blobpool"
	"github.com/ethereum/go-ethereum/core/txpool/legacypool"
	"github.com/ethereum/go-ethereum/core/types"
	"github.com/ethereum/go-ethereum/core/vm"
	"github.com/ethereum/go-ethereum/core/vote"
	"github.com/ethereum/go-ethereum/eth/downloader"
	"github.com/ethereum/go-ethereum/eth/ethconfig"
	"github.com/ethereum/go-ethereum/eth/filters"
	"github.com/ethereum/go-ethereum/eth/gasprice"
	"github.com/ethereum/go-ethereum/eth/protocols/bsc"
	"github.com/ethereum/go-ethereum/eth/protocols/eth"
	"github.com/ethereum/go-ethereum/eth/protocols/snap"
<<<<<<< HEAD
	"github.com/ethereum/go-ethereum/eth/protocols/trust"
=======
	"github.com/ethereum/go-ethereum/eth/tracers"
>>>>>>> f3c696fa
	"github.com/ethereum/go-ethereum/ethdb"
	"github.com/ethereum/go-ethereum/event"
	"github.com/ethereum/go-ethereum/internal/ethapi"
	"github.com/ethereum/go-ethereum/internal/shutdowncheck"
	"github.com/ethereum/go-ethereum/log"
	"github.com/ethereum/go-ethereum/metrics"
	"github.com/ethereum/go-ethereum/miner"
	"github.com/ethereum/go-ethereum/node"
	"github.com/ethereum/go-ethereum/p2p"
	"github.com/ethereum/go-ethereum/p2p/dnsdisc"
	"github.com/ethereum/go-ethereum/p2p/enode"
	"github.com/ethereum/go-ethereum/params"
	"github.com/ethereum/go-ethereum/rlp"
	"github.com/ethereum/go-ethereum/rpc"
	"github.com/ethereum/go-ethereum/triedb/pathdb"
)

const (
	ChainDBNamespace = "eth/db/chaindata/"
	JournalFileName  = "trie.journal"
	ChainData        = "chaindata"
)

// Config contains the configuration options of the ETH protocol.
// Deprecated: use ethconfig.Config instead.
type Config = ethconfig.Config

// Ethereum implements the Ethereum full node service.
type Ethereum struct {
	// core protocol objects
	config     *ethconfig.Config
	txPool     *txpool.TxPool
	blockchain *core.BlockChain

<<<<<<< HEAD
	// Handlers
	txPool              *txpool.TxPool
	blockchain          *core.BlockChain
	handler             *handler
	ethDialCandidates   enode.Iterator
	snapDialCandidates  enode.Iterator
	trustDialCandidates enode.Iterator
	bscDialCandidates   enode.Iterator
	merger              *consensus.Merger
=======
	handler *handler
	discmix *enode.FairMix
>>>>>>> f3c696fa

	// DB interfaces
	chainDb ethdb.Database // Block chain database

	eventMux       *event.TypeMux
	engine         consensus.Engine
	accountManager *accounts.Manager

	bloomRequests     chan chan *bloombits.Retrieval // Channel receiving bloom data retrieval requests
	bloomIndexer      *core.ChainIndexer             // Bloom indexer operating during block imports
	closeBloomHandler chan struct{}

	APIBackend *EthAPIBackend

	miner    *miner.Miner
	gasPrice *big.Int

	networkID     uint64
	netRPCService *ethapi.NetAPI

	p2pServer *p2p.Server

	lock sync.RWMutex // Protects the variadic fields (e.g. gas price and etherbase)

	shutdownTracker *shutdowncheck.ShutdownTracker // Tracks if and when the node has shutdown ungracefully

	votePool *vote.VotePool
}

// New creates a new Ethereum object (including the initialisation of the common Ethereum object),
// whose lifecycle will be managed by the provided node.
func New(stack *node.Node, config *ethconfig.Config) (*Ethereum, error) {
	// Ensure configuration values are compatible and sane
	if !config.SyncMode.IsValid() {
		return nil, fmt.Errorf("invalid sync mode %d", config.SyncMode)
	}
<<<<<<< HEAD
	if !config.TriesVerifyMode.IsValid() {
		return nil, fmt.Errorf("invalid tries verify mode %d", config.TriesVerifyMode)
	}
	if config.Miner.GasPrice == nil || config.Miner.GasPrice.Cmp(common.Big0) <= 0 {
=======
	if config.Miner.GasPrice == nil || config.Miner.GasPrice.Sign() <= 0 {
>>>>>>> f3c696fa
		log.Warn("Sanitizing invalid miner gas price", "provided", config.Miner.GasPrice, "updated", ethconfig.Defaults.Miner.GasPrice)
		config.Miner.GasPrice = new(big.Int).Set(ethconfig.Defaults.Miner.GasPrice)
	}

	// Assemble the Ethereum object
	chainDb, err := stack.OpenAndMergeDatabase(ChainData, ChainDBNamespace, false, config)
	if err != nil {
		return nil, err
	}
	config.StateScheme, err = rawdb.ParseStateScheme(config.StateScheme, chainDb)
	if err != nil {
		return nil, err
	}
	// Redistribute memory allocation from in-memory trie node garbage collection
	// to other caches when an archive node is requested.
	if config.StateScheme == rawdb.HashScheme && config.NoPruning && config.TrieDirtyCache > 0 {
		if config.SnapshotCache > 0 {
			config.TrieCleanCache += config.TrieDirtyCache * 3 / 5
			config.SnapshotCache += config.TrieDirtyCache * 2 / 5
		} else {
			config.TrieCleanCache += config.TrieDirtyCache
		}
		config.TrieDirtyCache = 0
	}
	// Optimize memory distribution by reallocating surplus allowance from the
	// dirty cache to the clean cache.
	if config.StateScheme == rawdb.PathScheme && config.TrieDirtyCache > pathdb.MaxDirtyBufferSize/1024/1024 {
		log.Info("Capped dirty cache size", "provided", common.StorageSize(config.TrieDirtyCache)*1024*1024,
			"adjusted", common.StorageSize(pathdb.MaxDirtyBufferSize))
		log.Info("Clean cache size", "provided", common.StorageSize(config.TrieCleanCache)*1024*1024,
			"adjusted", common.StorageSize(config.TrieCleanCache+config.TrieDirtyCache-pathdb.MaxDirtyBufferSize/1024/1024)*1024*1024)
		config.TrieCleanCache += config.TrieDirtyCache - pathdb.MaxDirtyBufferSize/1024/1024
		config.TrieDirtyCache = pathdb.MaxDirtyBufferSize / 1024 / 1024
	}
	log.Info("Allocated memory caches",
		"state_scheme", config.StateScheme,
		"trie_clean_cache", common.StorageSize(config.TrieCleanCache)*1024*1024,
		"trie_dirty_cache", common.StorageSize(config.TrieDirtyCache)*1024*1024,
		"snapshot_cache", common.StorageSize(config.SnapshotCache)*1024*1024)
	// Try to recover offline state pruning only in hash-based.
	if config.StateScheme == rawdb.HashScheme {
		if err := pruner.RecoverPruning(stack.ResolvePath(""), chainDb, config.TriesInMemory); err != nil {
			log.Error("Failed to recover state", "error", err)
		}
	}
	chainConfig, genesisHash, err := core.LoadChainConfig(chainDb, config.Genesis)
	if err != nil {
		return nil, err
	}
	// Override the chain config with provided settings.
	var overrides core.ChainOverrides
	if config.OverridePassedForkTime != nil {
		chainConfig.ShanghaiTime = config.OverridePassedForkTime
		chainConfig.KeplerTime = config.OverridePassedForkTime
		chainConfig.FeynmanTime = config.OverridePassedForkTime
		chainConfig.FeynmanFixTime = config.OverridePassedForkTime
		chainConfig.CancunTime = config.OverridePassedForkTime
		chainConfig.HaberTime = config.OverridePassedForkTime
		chainConfig.HaberFixTime = config.OverridePassedForkTime
		chainConfig.BohrTime = config.OverridePassedForkTime
		overrides.OverridePassedForkTime = config.OverridePassedForkTime
	}
	if config.OverridePascal != nil {
		chainConfig.PascalTime = config.OverridePascal
		overrides.OverridePascal = config.OverridePascal
	}
	if config.OverridePrague != nil {
		chainConfig.PragueTime = config.OverridePrague
		overrides.OverridePrague = config.OverridePrague
	}
	if config.OverrideVerkle != nil {
		chainConfig.VerkleTime = config.OverrideVerkle
		overrides.OverrideVerkle = config.OverrideVerkle
	}

	// startup ancient freeze
	if err = chainDb.SetupFreezerEnv(&ethdb.FreezerEnv{
		ChainCfg:         chainConfig,
		BlobExtraReserve: config.BlobExtraReserve,
	}); err != nil {
		return nil, err
	}

	networkID := config.NetworkId
	if networkID == 0 {
		networkID = chainConfig.ChainID.Uint64()
	}
	eth := &Ethereum{
		config:            config,
		chainDb:           chainDb,
		eventMux:          stack.EventMux(),
		accountManager:    stack.AccountManager(),
		closeBloomHandler: make(chan struct{}),
		networkID:         networkID,
		gasPrice:          config.Miner.GasPrice,
		bloomRequests:     make(chan chan *bloombits.Retrieval),
		bloomIndexer:      core.NewBloomIndexer(chainDb, params.BloomBitsBlocks, params.BloomConfirms),
		p2pServer:         stack.Server(),
		discmix:           enode.NewFairMix(0),
		shutdownTracker:   shutdowncheck.NewShutdownTracker(chainDb),
	}

	eth.APIBackend = &EthAPIBackend{stack.Config().ExtRPCEnabled(), stack.Config().AllowUnprotectedTxs, eth, nil}
	if eth.APIBackend.allowUnprotectedTxs {
		log.Info("Unprotected transactions allowed")
	}
	ethAPI := ethapi.NewBlockChainAPI(eth.APIBackend)
	eth.engine, err = ethconfig.CreateConsensusEngine(chainConfig, chainDb, ethAPI, genesisHash)
	if err != nil {
		return nil, err
	}

	bcVersion := rawdb.ReadDatabaseVersion(chainDb)
	var dbVer = "<nil>"
	if bcVersion != nil {
		dbVer = fmt.Sprintf("%d", *bcVersion)
	}
	log.Info("Initialising Ethereum protocol", "network", networkID, "dbversion", dbVer)

	if !config.SkipBcVersionCheck {
		if bcVersion != nil && *bcVersion > core.BlockChainVersion {
			return nil, fmt.Errorf("database version is v%d, Geth %s only supports v%d", *bcVersion, params.VersionWithMeta, core.BlockChainVersion)
		} else if bcVersion == nil || *bcVersion < core.BlockChainVersion {
			if bcVersion != nil { // only print warning on upgrade, not on init
				log.Warn("Upgrade blockchain database version", "from", dbVer, "to", core.BlockChainVersion)
			}
			rawdb.WriteDatabaseVersion(chainDb, core.BlockChainVersion)
		}
	}
	var (
		journalFilePath string
		path            string
	)
	if stack.CheckIfMultiDataBase() {
		path = ChainData + "/state"
	} else {
		path = ChainData
	}
	journalFilePath = stack.ResolvePath(path) + "/" + JournalFileName
	var (
		vmConfig = vm.Config{
			EnablePreimageRecording: config.EnablePreimageRecording,
		}
		cacheConfig = &core.CacheConfig{
			TrieCleanLimit:      config.TrieCleanCache,
			TrieCleanNoPrefetch: config.NoPrefetch,
			TrieDirtyLimit:      config.TrieDirtyCache,
			TrieDirtyDisabled:   config.NoPruning,
			TrieTimeLimit:       config.TrieTimeout,
			NoTries:             config.TriesVerifyMode != core.LocalVerify,
			SnapshotLimit:       config.SnapshotCache,
			TriesInMemory:       config.TriesInMemory,
			Preimages:           config.Preimages,
			StateHistory:        config.StateHistory,
			StateScheme:         config.StateScheme,
			PathSyncFlush:       config.PathSyncFlush,
			JournalFilePath:     journalFilePath,
			JournalFile:         config.JournalFileEnabled,
		}
	)
<<<<<<< HEAD
	bcOps := make([]core.BlockChainOption, 0)
	if config.PersistDiff {
		bcOps = append(bcOps, core.EnablePersistDiff(config.DiffBlock))
=======
	if config.VMTrace != "" {
		var traceConfig json.RawMessage
		if config.VMTraceJsonConfig != "" {
			traceConfig = json.RawMessage(config.VMTraceJsonConfig)
		}
		t, err := tracers.LiveDirectory.New(config.VMTrace, traceConfig)
		if err != nil {
			return nil, fmt.Errorf("failed to create tracer %s: %v", config.VMTrace, err)
		}
		vmConfig.Tracer = t
	}
	// Override the chain config with provided settings.
	var overrides core.ChainOverrides
	if config.OverrideCancun != nil {
		overrides.OverrideCancun = config.OverrideCancun
>>>>>>> f3c696fa
	}
	if stack.Config().EnableDoubleSignMonitor {
		bcOps = append(bcOps, core.EnableDoubleSignChecker)
	}
<<<<<<< HEAD

	peers := newPeerSet()
	bcOps = append(bcOps, core.EnableBlockValidator(chainConfig, eth.engine, config.TriesVerifyMode, peers))
	eth.blockchain, err = core.NewBlockChain(chainDb, cacheConfig, config.Genesis, &overrides, eth.engine, vmConfig, eth.shouldPreserve, &config.TransactionHistory, bcOps...)
=======
	eth.blockchain, err = core.NewBlockChain(chainDb, cacheConfig, config.Genesis, &overrides, eth.engine, vmConfig, &config.TransactionHistory)
>>>>>>> f3c696fa
	if err != nil {
		return nil, err
	}
	eth.bloomIndexer.Start(eth.blockchain)

	if config.BlobPool.Datadir != "" {
		config.BlobPool.Datadir = stack.ResolvePath(config.BlobPool.Datadir)
	}
	blobPool := blobpool.New(config.BlobPool, eth.blockchain)

	if config.TxPool.Journal != "" {
		config.TxPool.Journal = stack.ResolvePath(config.TxPool.Journal)
	}
	legacyPool := legacypool.New(config.TxPool, eth.blockchain)

	eth.txPool, err = txpool.New(config.TxPool.PriceLimit, eth.blockchain, []txpool.SubPool{legacyPool, blobPool})
	if err != nil {
		return nil, err
	}
	// Permit the downloader to use the trie cache allowance during fast sync
	cacheLimit := cacheConfig.TrieCleanLimit + cacheConfig.TrieDirtyLimit + cacheConfig.SnapshotLimit
	if eth.handler, err = newHandler(&handlerConfig{
<<<<<<< HEAD
		Database:               chainDb,
		Chain:                  eth.blockchain,
		TxPool:                 eth.txPool,
		Merger:                 eth.merger,
		Network:                networkID,
		Sync:                   config.SyncMode,
		BloomCache:             uint64(cacheLimit),
		EventMux:               eth.eventMux,
		RequiredBlocks:         config.RequiredBlocks,
		DirectBroadcast:        config.DirectBroadcast,
		DisablePeerTxBroadcast: config.DisablePeerTxBroadcast,
		PeerSet:                peers,
=======
		NodeID:         eth.p2pServer.Self().ID(),
		Database:       chainDb,
		Chain:          eth.blockchain,
		TxPool:         eth.txPool,
		Network:        networkID,
		Sync:           config.SyncMode,
		BloomCache:     uint64(cacheLimit),
		EventMux:       eth.eventMux,
		RequiredBlocks: config.RequiredBlocks,
>>>>>>> f3c696fa
	}); err != nil {
		return nil, err
	}

	eth.miner = miner.New(eth, config.Miner, eth.engine)
	eth.miner.SetExtra(makeExtraData(config.Miner.ExtraData))

	// Create voteManager instance
	if posa, ok := eth.engine.(consensus.PoSA); ok {
		// Create votePool instance
		votePool := vote.NewVotePool(eth.blockchain, posa)
		eth.votePool = votePool
		if parlia, ok := eth.engine.(*parlia.Parlia); ok {
			if !config.Miner.DisableVoteAttestation {
				// if there is no VotePool in Parlia Engine, the miner can't get votes for assembling
				parlia.VotePool = votePool
			}
		} else {
			return nil, errors.New("Engine is not Parlia type")
		}
		log.Info("Create votePool successfully")
		eth.handler.votepool = votePool
		if stack.Config().EnableMaliciousVoteMonitor {
			eth.handler.maliciousVoteMonitor = monitor.NewMaliciousVoteMonitor()
			log.Info("Create MaliciousVoteMonitor successfully")
		}

		if config.Miner.VoteEnable {
			conf := stack.Config()
			blsPasswordPath := stack.ResolvePath(conf.BLSPasswordFile)
			blsWalletPath := stack.ResolvePath(conf.BLSWalletDir)
			voteJournalPath := stack.ResolvePath(conf.VoteJournalDir)
			if _, err := vote.NewVoteManager(eth, eth.blockchain, votePool, voteJournalPath, blsPasswordPath, blsWalletPath, posa); err != nil {
				log.Error("Failed to Initialize voteManager", "err", err)
				return nil, err
			}
			log.Info("Create voteManager successfully")
		}
	}
<<<<<<< HEAD

	gpoParams := config.GPO
	if gpoParams.Default == nil {
		gpoParams.Default = config.Miner.GasPrice
	}
	eth.APIBackend.gpo = gasprice.NewOracle(eth.APIBackend, gpoParams)

	// Setup DNS discovery iterators.
	dnsclient := dnsdisc.NewClient(dnsdisc.Config{})
	eth.ethDialCandidates, err = dnsclient.NewIterator(eth.config.EthDiscoveryURLs...)
	if err != nil {
		return nil, err
	}
	eth.snapDialCandidates, err = dnsclient.NewIterator(eth.config.SnapDiscoveryURLs...)
	if err != nil {
		return nil, err
	}
	eth.trustDialCandidates, err = dnsclient.NewIterator(eth.config.TrustDiscoveryURLs...)
	if err != nil {
		return nil, err
	}
	eth.bscDialCandidates, err = dnsclient.NewIterator(eth.config.BscDiscoveryURLs...)
	if err != nil {
		return nil, err
	}
=======
	eth.APIBackend.gpo = gasprice.NewOracle(eth.APIBackend, config.GPO, config.Miner.GasPrice)
>>>>>>> f3c696fa

	// Start the RPC service
	eth.netRPCService = ethapi.NewNetAPI(eth.p2pServer, networkID)

	// Register the backend on the node
	stack.RegisterAPIs(eth.APIs())
	stack.RegisterProtocols(eth.Protocols())
	stack.RegisterLifecycle(eth)

	// Successful startup; push a marker and check previous unclean shutdowns.
	eth.shutdownTracker.MarkStartup()

	return eth, nil
}

func makeExtraData(extra []byte) []byte {
	if len(extra) == 0 {
		// create default extradata
		extra, _ = rlp.EncodeToBytes([]interface{}{
			uint(params.VersionMajor<<16 | params.VersionMinor<<8 | params.VersionPatch),
			"geth",
			runtime.Version(),
			runtime.GOOS,
		})
	}
	if uint64(len(extra)) > params.MaximumExtraDataSize-params.ForkIDSize {
		log.Warn("Miner extra data exceed limit", "extra", hexutil.Bytes(extra), "limit", params.MaximumExtraDataSize-params.ForkIDSize)
		extra = nil
	}
	return extra
}

// APIs return the collection of RPC services the ethereum package offers.
// NOTE, some of these services probably need to be moved to somewhere else.
func (s *Ethereum) APIs() []rpc.API {
	apis := ethapi.GetAPIs(s.APIBackend)

	// Append any APIs exposed explicitly by the consensus engine
	apis = append(apis, s.engine.APIs(s.BlockChain())...)

	// Append all the local APIs and return
	return append(apis, []rpc.API{
		{
			Namespace: "miner",
			Service:   NewMinerAPI(s),
		}, {
			Namespace: "eth",
			Service:   downloader.NewDownloaderAPI(s.handler.downloader, s.blockchain, s.eventMux),
		}, {
			Namespace: "eth",
			Service:   filters.NewFilterAPI(filters.NewFilterSystem(s.APIBackend, filters.Config{}), s.config.RangeLimit),
		}, {
			Namespace: "admin",
			Service:   NewAdminAPI(s),
		}, {
			Namespace: "debug",
			Service:   NewDebugAPI(s),
		}, {
			Namespace: "net",
			Service:   s.netRPCService,
		},
	}...)
}

func (s *Ethereum) ResetWithGenesisBlock(gb *types.Block) {
	s.blockchain.ResetWithGenesisBlock(gb)
}

<<<<<<< HEAD
func (s *Ethereum) Etherbase() (eb common.Address, err error) {
	s.lock.RLock()
	etherbase := s.etherbase
	s.lock.RUnlock()

	if etherbase != (common.Address{}) {
		return etherbase, nil
	}
	return common.Address{}, errors.New("etherbase must be explicitly specified")
}

// isLocalBlock checks whether the specified block is mined
// by local miner accounts.
//
// We regard two types of accounts as local miner account: etherbase
// and accounts specified via `txpool.locals` flag.
func (s *Ethereum) isLocalBlock(header *types.Header) bool {
	author, err := s.engine.Author(header)
	if err != nil {
		log.Warn("Failed to retrieve block author", "number", header.Number.Uint64(), "hash", header.Hash(), "err", err)
		return false
	}
	// Check whether the given address is etherbase.
	s.lock.RLock()
	etherbase := s.etherbase
	s.lock.RUnlock()
	if author == etherbase {
		return true
	}
	// Check whether the given address is specified by `txpool.local`
	// CLI flag.
	for _, account := range s.config.TxPool.Locals {
		if account == author {
			return true
		}
	}
	return false
}

// shouldPreserve checks whether we should preserve the given block
// during the chain reorg depending on whether the author of block
// is a local account.
func (s *Ethereum) shouldPreserve(header *types.Header) bool {
	// The reason we need to disable the self-reorg preserving for clique
	// is it can be probable to introduce a deadlock.
	//
	// e.g. If there are 7 available signers
	//
	// r1   A
	// r2     B
	// r3       C
	// r4         D
	// r5   A      [X] F G
	// r6    [X]
	//
	// In the round5, the in-turn signer E is offline, so the worst case
	// is A, F and G sign the block of round5 and reject the block of opponents
	// and in the round6, the last available signer B is offline, the whole
	// network is stuck.
	if _, ok := s.engine.(*clique.Clique); ok {
		return false
	}
	if _, ok := s.engine.(*parlia.Parlia); ok {
		return false
	}
	return s.isLocalBlock(header)
}

// SetEtherbase sets the mining reward address.
func (s *Ethereum) SetEtherbase(etherbase common.Address) {
	s.lock.Lock()
	s.etherbase = etherbase
	s.lock.Unlock()

	s.miner.SetEtherbase(etherbase)
}

// StartMining starts the miner with the given number of CPU threads. If mining
// is already running, this method adjust the number of threads allowed to use
// and updates the minimum price required by the transaction pool.
func (s *Ethereum) StartMining() error {
	// If the miner was not running, initialize it
	if !s.IsMining() {
		// Propagate the initial price point to the transaction pool
		s.lock.RLock()
		price := s.gasPrice
		s.lock.RUnlock()
		s.txPool.SetGasTip(price)

		// Configure the local mining address
		eb, err := s.Etherbase()
		if err != nil {
			log.Error("Cannot start mining without etherbase", "err", err)
			return fmt.Errorf("etherbase missing: %v", err)
		}
		var cli *clique.Clique
		if c, ok := s.engine.(*clique.Clique); ok {
			cli = c
		} else if cl, ok := s.engine.(*beacon.Beacon); ok {
			if c, ok := cl.InnerEngine().(*clique.Clique); ok {
				cli = c
			}
		}
		if cli != nil {
			wallet, err := s.accountManager.Find(accounts.Account{Address: eb})
			if wallet == nil || err != nil {
				log.Error("Etherbase account unavailable locally", "err", err)
				return fmt.Errorf("signer missing: %v", err)
			}
			cli.Authorize(eb, wallet.SignData)
		}
		if parlia, ok := s.engine.(*parlia.Parlia); ok {
			wallet, err := s.accountManager.Find(accounts.Account{Address: eb})
			if wallet == nil || err != nil {
				log.Error("Etherbase account unavailable locally", "err", err)
				return fmt.Errorf("signer missing: %v", err)
			}
			parlia.Authorize(eb, wallet.SignData, wallet.SignTx)

			minerInfo := metrics.Get("miner-info")
			if minerInfo != nil {
				minerInfo.(metrics.Label).Value()["Etherbase"] = eb.String()
			}
		}
		// If mining is started, we can disable the transaction rejection mechanism
		// introduced to speed sync times.
		s.handler.enableSyncedFeatures()

		go s.miner.Start()
	}
	return nil
}

// StopMining terminates the miner, both at the consensus engine level as well as
// at the block creation level.
func (s *Ethereum) StopMining() {
	// Update the thread count within the consensus engine
	type threaded interface {
		SetThreads(threads int)
	}
	if th, ok := s.engine.(threaded); ok {
		th.SetThreads(-1)
	}
	// Stop the block creating itself
	s.miner.Stop()
}

func (s *Ethereum) IsMining() bool      { return s.miner.Mining() }
=======
>>>>>>> f3c696fa
func (s *Ethereum) Miner() *miner.Miner { return s.miner }

func (s *Ethereum) AccountManager() *accounts.Manager  { return s.accountManager }
func (s *Ethereum) BlockChain() *core.BlockChain       { return s.blockchain }
func (s *Ethereum) TxPool() *txpool.TxPool             { return s.txPool }
func (s *Ethereum) VotePool() *vote.VotePool           { return s.votePool }
func (s *Ethereum) EventMux() *event.TypeMux           { return s.eventMux }
func (s *Ethereum) Engine() consensus.Engine           { return s.engine }
func (s *Ethereum) ChainDb() ethdb.Database            { return s.chainDb }
func (s *Ethereum) IsListening() bool                  { return true } // Always listening
func (s *Ethereum) Downloader() *downloader.Downloader { return s.handler.downloader }
func (s *Ethereum) Synced() bool                       { return s.handler.synced.Load() }
func (s *Ethereum) SetSynced()                         { s.handler.enableSyncedFeatures() }
func (s *Ethereum) ArchiveMode() bool                  { return s.config.NoPruning }
func (s *Ethereum) BloomIndexer() *core.ChainIndexer   { return s.bloomIndexer }

// Protocols returns all the currently configured
// network protocols to start.
func (s *Ethereum) Protocols() []p2p.Protocol {
<<<<<<< HEAD
	protos := eth.MakeProtocols((*ethHandler)(s.handler), s.networkID, s.ethDialCandidates)
	if !s.config.DisableSnapProtocol && s.config.SnapshotCache > 0 {
		protos = append(protos, snap.MakeProtocols((*snapHandler)(s.handler), s.snapDialCandidates)...)
=======
	protos := eth.MakeProtocols((*ethHandler)(s.handler), s.networkID, s.discmix)
	if s.config.SnapshotCache > 0 {
		protos = append(protos, snap.MakeProtocols((*snapHandler)(s.handler))...)
>>>>>>> f3c696fa
	}
	if s.config.EnableTrustProtocol {
		protos = append(protos, trust.MakeProtocols((*trustHandler)(s.handler), s.snapDialCandidates)...)
	}
	protos = append(protos, bsc.MakeProtocols((*bscHandler)(s.handler), s.bscDialCandidates)...)

	return protos
}

// Start implements node.Lifecycle, starting all internal goroutines needed by the
// Ethereum protocol implementation.
func (s *Ethereum) Start() error {
<<<<<<< HEAD
	eth.StartENRFilter(s.blockchain, s.p2pServer)
	eth.StartENRUpdater(s.blockchain, s.p2pServer.LocalNode())
=======
	s.setupDiscovery()
>>>>>>> f3c696fa

	// Start the bloom bits servicing goroutines
	s.startBloomHandlers(params.BloomBitsBlocks)

	// Regularly update shutdown marker
	s.shutdownTracker.Start()

	// Start the networking layer
	s.handler.Start(s.p2pServer.MaxPeers)
	return nil
}

func (s *Ethereum) setupDiscovery() error {
	eth.StartENRUpdater(s.blockchain, s.p2pServer.LocalNode())

	// Add eth nodes from DNS.
	dnsclient := dnsdisc.NewClient(dnsdisc.Config{})
	if len(s.config.EthDiscoveryURLs) > 0 {
		iter, err := dnsclient.NewIterator(s.config.EthDiscoveryURLs...)
		if err != nil {
			return err
		}
		s.discmix.AddSource(iter)
	}

	// Add snap nodes from DNS.
	if len(s.config.SnapDiscoveryURLs) > 0 {
		iter, err := dnsclient.NewIterator(s.config.SnapDiscoveryURLs...)
		if err != nil {
			return err
		}
		s.discmix.AddSource(iter)
	}
<<<<<<< HEAD
	// Start the networking layer and the light server if requested
	s.handler.Start(maxPeers, s.p2pServer.MaxPeersPerIP)
=======

	// Add DHT nodes from discv5.
	if s.p2pServer.DiscoveryV5() != nil {
		filter := eth.NewNodeFilter(s.blockchain)
		iter := enode.Filter(s.p2pServer.DiscoveryV5().RandomNodes(), filter)
		s.discmix.AddSource(iter)
	}

>>>>>>> f3c696fa
	return nil
}

// Stop implements node.Lifecycle, terminating all internal goroutines used by the
// Ethereum protocol.
func (s *Ethereum) Stop() error {
	// Stop all the peer-related stuff first.
<<<<<<< HEAD
	s.ethDialCandidates.Close()
	s.snapDialCandidates.Close()
	s.trustDialCandidates.Close()
	s.bscDialCandidates.Close()
=======
	s.discmix.Close()
>>>>>>> f3c696fa
	s.handler.Stop()

	// Then stop everything else.
	s.bloomIndexer.Close()
	close(s.closeBloomHandler)
	s.txPool.Close()
	s.blockchain.Stop()
	s.engine.Close()

	// Clean shutdown marker as the last thing before closing db
	s.shutdownTracker.Stop()

	s.chainDb.Close()
	s.eventMux.Stop()

	return nil
}

// SyncMode retrieves the current sync mode, either explicitly set, or derived
// from the chain status.
func (s *Ethereum) SyncMode() downloader.SyncMode {
	// If we're in snap sync mode, return that directly
	if s.handler.snapSync.Load() {
		return downloader.SnapSync
	}
	// We are probably in full sync, but we might have rewound to before the
	// snap sync pivot, check if we should re-enable snap sync.
	head := s.blockchain.CurrentBlock()
	if pivot := rawdb.ReadLastPivotNumber(s.chainDb); pivot != nil {
		if head.Number.Uint64() < *pivot {
			return downloader.SnapSync
		}
	}
	// We are in a full sync, but the associated head state is missing. To complete
	// the head state, forcefully rerun the snap sync. Note it doesn't mean the
	// persistent state is corrupted, just mismatch with the head block.
	if !s.blockchain.HasState(head.Root) {
		log.Info("Reenabled snap sync as chain is stateless")
		return downloader.SnapSync
	}
	// Nope, we're really full syncing
	return downloader.FullSync
}<|MERGE_RESOLUTION|>--- conflicted
+++ resolved
@@ -19,6 +19,7 @@
 
 import (
 	"encoding/json"
+	"errors"
 	"fmt"
 	"math/big"
 	"runtime"
@@ -28,12 +29,9 @@
 	"github.com/ethereum/go-ethereum/common"
 	"github.com/ethereum/go-ethereum/common/hexutil"
 	"github.com/ethereum/go-ethereum/consensus"
-<<<<<<< HEAD
 	"github.com/ethereum/go-ethereum/consensus/beacon"
 	"github.com/ethereum/go-ethereum/consensus/clique"
 	"github.com/ethereum/go-ethereum/consensus/parlia"
-=======
->>>>>>> f3c696fa
 	"github.com/ethereum/go-ethereum/core"
 	"github.com/ethereum/go-ethereum/core/bloombits"
 	"github.com/ethereum/go-ethereum/core/monitor"
@@ -52,11 +50,8 @@
 	"github.com/ethereum/go-ethereum/eth/protocols/bsc"
 	"github.com/ethereum/go-ethereum/eth/protocols/eth"
 	"github.com/ethereum/go-ethereum/eth/protocols/snap"
-<<<<<<< HEAD
 	"github.com/ethereum/go-ethereum/eth/protocols/trust"
-=======
 	"github.com/ethereum/go-ethereum/eth/tracers"
->>>>>>> f3c696fa
 	"github.com/ethereum/go-ethereum/ethdb"
 	"github.com/ethereum/go-ethereum/event"
 	"github.com/ethereum/go-ethereum/internal/ethapi"
@@ -91,20 +86,8 @@
 	txPool     *txpool.TxPool
 	blockchain *core.BlockChain
 
-<<<<<<< HEAD
-	// Handlers
-	txPool              *txpool.TxPool
-	blockchain          *core.BlockChain
-	handler             *handler
-	ethDialCandidates   enode.Iterator
-	snapDialCandidates  enode.Iterator
-	trustDialCandidates enode.Iterator
-	bscDialCandidates   enode.Iterator
-	merger              *consensus.Merger
-=======
 	handler *handler
 	discmix *enode.FairMix
->>>>>>> f3c696fa
 
 	// DB interfaces
 	chainDb ethdb.Database // Block chain database
@@ -119,8 +102,9 @@
 
 	APIBackend *EthAPIBackend
 
-	miner    *miner.Miner
-	gasPrice *big.Int
+	miner     *miner.Miner
+	gasPrice  *big.Int
+	etherbase common.Address
 
 	networkID     uint64
 	netRPCService *ethapi.NetAPI
@@ -141,14 +125,10 @@
 	if !config.SyncMode.IsValid() {
 		return nil, fmt.Errorf("invalid sync mode %d", config.SyncMode)
 	}
-<<<<<<< HEAD
 	if !config.TriesVerifyMode.IsValid() {
 		return nil, fmt.Errorf("invalid tries verify mode %d", config.TriesVerifyMode)
 	}
-	if config.Miner.GasPrice == nil || config.Miner.GasPrice.Cmp(common.Big0) <= 0 {
-=======
 	if config.Miner.GasPrice == nil || config.Miner.GasPrice.Sign() <= 0 {
->>>>>>> f3c696fa
 		log.Warn("Sanitizing invalid miner gas price", "provided", config.Miner.GasPrice, "updated", ethconfig.Defaults.Miner.GasPrice)
 		config.Miner.GasPrice = new(big.Int).Set(ethconfig.Defaults.Miner.GasPrice)
 	}
@@ -198,32 +178,6 @@
 	if err != nil {
 		return nil, err
 	}
-	// Override the chain config with provided settings.
-	var overrides core.ChainOverrides
-	if config.OverridePassedForkTime != nil {
-		chainConfig.ShanghaiTime = config.OverridePassedForkTime
-		chainConfig.KeplerTime = config.OverridePassedForkTime
-		chainConfig.FeynmanTime = config.OverridePassedForkTime
-		chainConfig.FeynmanFixTime = config.OverridePassedForkTime
-		chainConfig.CancunTime = config.OverridePassedForkTime
-		chainConfig.HaberTime = config.OverridePassedForkTime
-		chainConfig.HaberFixTime = config.OverridePassedForkTime
-		chainConfig.BohrTime = config.OverridePassedForkTime
-		overrides.OverridePassedForkTime = config.OverridePassedForkTime
-	}
-	if config.OverridePascal != nil {
-		chainConfig.PascalTime = config.OverridePascal
-		overrides.OverridePascal = config.OverridePascal
-	}
-	if config.OverridePrague != nil {
-		chainConfig.PragueTime = config.OverridePrague
-		overrides.OverridePrague = config.OverridePrague
-	}
-	if config.OverrideVerkle != nil {
-		chainConfig.VerkleTime = config.OverrideVerkle
-		overrides.OverrideVerkle = config.OverrideVerkle
-	}
-
 	// startup ancient freeze
 	if err = chainDb.SetupFreezerEnv(&ethdb.FreezerEnv{
 		ChainCfg:         chainConfig,
@@ -244,6 +198,7 @@
 		closeBloomHandler: make(chan struct{}),
 		networkID:         networkID,
 		gasPrice:          config.Miner.GasPrice,
+		etherbase:         config.Miner.Etherbase,
 		bloomRequests:     make(chan chan *bloombits.Retrieval),
 		bloomIndexer:      core.NewBloomIndexer(chainDb, params.BloomBitsBlocks, params.BloomConfirms),
 		p2pServer:         stack.Server(),
@@ -309,11 +264,6 @@
 			JournalFile:         config.JournalFileEnabled,
 		}
 	)
-<<<<<<< HEAD
-	bcOps := make([]core.BlockChainOption, 0)
-	if config.PersistDiff {
-		bcOps = append(bcOps, core.EnablePersistDiff(config.DiffBlock))
-=======
 	if config.VMTrace != "" {
 		var traceConfig json.RawMessage
 		if config.VMTraceJsonConfig != "" {
@@ -327,21 +277,45 @@
 	}
 	// Override the chain config with provided settings.
 	var overrides core.ChainOverrides
-	if config.OverrideCancun != nil {
-		overrides.OverrideCancun = config.OverrideCancun
->>>>>>> f3c696fa
+	if config.OverridePassedForkTime != nil {
+		chainConfig.ShanghaiTime = config.OverridePassedForkTime
+		chainConfig.KeplerTime = config.OverridePassedForkTime
+		chainConfig.FeynmanTime = config.OverridePassedForkTime
+		chainConfig.FeynmanFixTime = config.OverridePassedForkTime
+		chainConfig.CancunTime = config.OverridePassedForkTime
+		chainConfig.HaberTime = config.OverridePassedForkTime
+		chainConfig.HaberFixTime = config.OverridePassedForkTime
+		chainConfig.BohrTime = config.OverridePassedForkTime
+		overrides.OverridePassedForkTime = config.OverridePassedForkTime
+	}
+	if config.OverridePascal != nil {
+		chainConfig.PascalTime = config.OverridePascal
+		overrides.OverridePascal = config.OverridePascal
+	}
+	if config.OverridePrague != nil {
+		chainConfig.PragueTime = config.OverridePrague
+		overrides.OverridePrague = config.OverridePrague
+	}
+	if config.OverrideVerkle != nil {
+		chainConfig.VerkleTime = config.OverrideVerkle
+		overrides.OverrideVerkle = config.OverrideVerkle
+	}
+
+	bcOps := make([]core.BlockChainOption, 0)
+	if config.PersistDiff {
+		bcOps = append(bcOps, core.EnablePersistDiff(config.DiffBlock))
 	}
 	if stack.Config().EnableDoubleSignMonitor {
 		bcOps = append(bcOps, core.EnableDoubleSignChecker)
 	}
-<<<<<<< HEAD
 
 	peers := newPeerSet()
 	bcOps = append(bcOps, core.EnableBlockValidator(chainConfig, eth.engine, config.TriesVerifyMode, peers))
-	eth.blockchain, err = core.NewBlockChain(chainDb, cacheConfig, config.Genesis, &overrides, eth.engine, vmConfig, eth.shouldPreserve, &config.TransactionHistory, bcOps...)
-=======
-	eth.blockchain, err = core.NewBlockChain(chainDb, cacheConfig, config.Genesis, &overrides, eth.engine, vmConfig, &config.TransactionHistory)
->>>>>>> f3c696fa
+	// TODO (MariusVanDerWijden) get rid of shouldPreserve in a follow-up PR
+	shouldPreserve := func(header *types.Header) bool {
+		return false
+	}
+	eth.blockchain, err = core.NewBlockChain(chainDb, cacheConfig, config.Genesis, &overrides, eth.engine, vmConfig, shouldPreserve, &config.TransactionHistory, bcOps...)
 	if err != nil {
 		return nil, err
 	}
@@ -364,11 +338,10 @@
 	// Permit the downloader to use the trie cache allowance during fast sync
 	cacheLimit := cacheConfig.TrieCleanLimit + cacheConfig.TrieDirtyLimit + cacheConfig.SnapshotLimit
 	if eth.handler, err = newHandler(&handlerConfig{
-<<<<<<< HEAD
+		NodeID:                 eth.p2pServer.Self().ID(),
 		Database:               chainDb,
 		Chain:                  eth.blockchain,
 		TxPool:                 eth.txPool,
-		Merger:                 eth.merger,
 		Network:                networkID,
 		Sync:                   config.SyncMode,
 		BloomCache:             uint64(cacheLimit),
@@ -377,22 +350,11 @@
 		DirectBroadcast:        config.DirectBroadcast,
 		DisablePeerTxBroadcast: config.DisablePeerTxBroadcast,
 		PeerSet:                peers,
-=======
-		NodeID:         eth.p2pServer.Self().ID(),
-		Database:       chainDb,
-		Chain:          eth.blockchain,
-		TxPool:         eth.txPool,
-		Network:        networkID,
-		Sync:           config.SyncMode,
-		BloomCache:     uint64(cacheLimit),
-		EventMux:       eth.eventMux,
-		RequiredBlocks: config.RequiredBlocks,
->>>>>>> f3c696fa
 	}); err != nil {
 		return nil, err
 	}
 
-	eth.miner = miner.New(eth, config.Miner, eth.engine)
+	eth.miner = miner.New(eth, &config.Miner, eth.EventMux(), eth.engine)
 	eth.miner.SetExtra(makeExtraData(config.Miner.ExtraData))
 
 	// Create voteManager instance
@@ -427,35 +389,7 @@
 			log.Info("Create voteManager successfully")
 		}
 	}
-<<<<<<< HEAD
-
-	gpoParams := config.GPO
-	if gpoParams.Default == nil {
-		gpoParams.Default = config.Miner.GasPrice
-	}
-	eth.APIBackend.gpo = gasprice.NewOracle(eth.APIBackend, gpoParams)
-
-	// Setup DNS discovery iterators.
-	dnsclient := dnsdisc.NewClient(dnsdisc.Config{})
-	eth.ethDialCandidates, err = dnsclient.NewIterator(eth.config.EthDiscoveryURLs...)
-	if err != nil {
-		return nil, err
-	}
-	eth.snapDialCandidates, err = dnsclient.NewIterator(eth.config.SnapDiscoveryURLs...)
-	if err != nil {
-		return nil, err
-	}
-	eth.trustDialCandidates, err = dnsclient.NewIterator(eth.config.TrustDiscoveryURLs...)
-	if err != nil {
-		return nil, err
-	}
-	eth.bscDialCandidates, err = dnsclient.NewIterator(eth.config.BscDiscoveryURLs...)
-	if err != nil {
-		return nil, err
-	}
-=======
 	eth.APIBackend.gpo = gasprice.NewOracle(eth.APIBackend, config.GPO, config.Miner.GasPrice)
->>>>>>> f3c696fa
 
 	// Start the RPC service
 	eth.netRPCService = ethapi.NewNetAPI(eth.p2pServer, networkID)
@@ -499,6 +433,9 @@
 	// Append all the local APIs and return
 	return append(apis, []rpc.API{
 		{
+			Namespace: "eth",
+			Service:   NewEthereumAPI(s),
+		}, {
 			Namespace: "miner",
 			Service:   NewMinerAPI(s),
 		}, {
@@ -524,7 +461,6 @@
 	s.blockchain.ResetWithGenesisBlock(gb)
 }
 
-<<<<<<< HEAD
 func (s *Ethereum) Etherbase() (eb common.Address, err error) {
 	s.lock.RLock()
 	etherbase := s.etherbase
@@ -534,63 +470,6 @@
 		return etherbase, nil
 	}
 	return common.Address{}, errors.New("etherbase must be explicitly specified")
-}
-
-// isLocalBlock checks whether the specified block is mined
-// by local miner accounts.
-//
-// We regard two types of accounts as local miner account: etherbase
-// and accounts specified via `txpool.locals` flag.
-func (s *Ethereum) isLocalBlock(header *types.Header) bool {
-	author, err := s.engine.Author(header)
-	if err != nil {
-		log.Warn("Failed to retrieve block author", "number", header.Number.Uint64(), "hash", header.Hash(), "err", err)
-		return false
-	}
-	// Check whether the given address is etherbase.
-	s.lock.RLock()
-	etherbase := s.etherbase
-	s.lock.RUnlock()
-	if author == etherbase {
-		return true
-	}
-	// Check whether the given address is specified by `txpool.local`
-	// CLI flag.
-	for _, account := range s.config.TxPool.Locals {
-		if account == author {
-			return true
-		}
-	}
-	return false
-}
-
-// shouldPreserve checks whether we should preserve the given block
-// during the chain reorg depending on whether the author of block
-// is a local account.
-func (s *Ethereum) shouldPreserve(header *types.Header) bool {
-	// The reason we need to disable the self-reorg preserving for clique
-	// is it can be probable to introduce a deadlock.
-	//
-	// e.g. If there are 7 available signers
-	//
-	// r1   A
-	// r2     B
-	// r3       C
-	// r4         D
-	// r5   A      [X] F G
-	// r6    [X]
-	//
-	// In the round5, the in-turn signer E is offline, so the worst case
-	// is A, F and G sign the block of round5 and reject the block of opponents
-	// and in the round6, the last available signer B is offline, the whole
-	// network is stuck.
-	if _, ok := s.engine.(*clique.Clique); ok {
-		return false
-	}
-	if _, ok := s.engine.(*parlia.Parlia); ok {
-		return false
-	}
-	return s.isLocalBlock(header)
 }
 
 // SetEtherbase sets the mining reward address.
@@ -673,8 +552,6 @@
 }
 
 func (s *Ethereum) IsMining() bool      { return s.miner.Mining() }
-=======
->>>>>>> f3c696fa
 func (s *Ethereum) Miner() *miner.Miner { return s.miner }
 
 func (s *Ethereum) AccountManager() *accounts.Manager  { return s.accountManager }
@@ -690,24 +567,22 @@
 func (s *Ethereum) SetSynced()                         { s.handler.enableSyncedFeatures() }
 func (s *Ethereum) ArchiveMode() bool                  { return s.config.NoPruning }
 func (s *Ethereum) BloomIndexer() *core.ChainIndexer   { return s.bloomIndexer }
+func (s *Ethereum) SyncMode() downloader.SyncMode {
+	mode, _ := s.handler.chainSync.modeAndLocalHead()
+	return mode
+}
 
 // Protocols returns all the currently configured
 // network protocols to start.
 func (s *Ethereum) Protocols() []p2p.Protocol {
-<<<<<<< HEAD
-	protos := eth.MakeProtocols((*ethHandler)(s.handler), s.networkID, s.ethDialCandidates)
+	protos := eth.MakeProtocols((*ethHandler)(s.handler), s.networkID, s.discmix)
 	if !s.config.DisableSnapProtocol && s.config.SnapshotCache > 0 {
-		protos = append(protos, snap.MakeProtocols((*snapHandler)(s.handler), s.snapDialCandidates)...)
-=======
-	protos := eth.MakeProtocols((*ethHandler)(s.handler), s.networkID, s.discmix)
-	if s.config.SnapshotCache > 0 {
 		protos = append(protos, snap.MakeProtocols((*snapHandler)(s.handler))...)
->>>>>>> f3c696fa
 	}
 	if s.config.EnableTrustProtocol {
-		protos = append(protos, trust.MakeProtocols((*trustHandler)(s.handler), s.snapDialCandidates)...)
-	}
-	protos = append(protos, bsc.MakeProtocols((*bscHandler)(s.handler), s.bscDialCandidates)...)
+		protos = append(protos, trust.MakeProtocols((*trustHandler)(s.handler))...)
+	}
+	protos = append(protos, bsc.MakeProtocols((*bscHandler)(s.handler))...)
 
 	return protos
 }
@@ -715,12 +590,8 @@
 // Start implements node.Lifecycle, starting all internal goroutines needed by the
 // Ethereum protocol implementation.
 func (s *Ethereum) Start() error {
-<<<<<<< HEAD
 	eth.StartENRFilter(s.blockchain, s.p2pServer)
-	eth.StartENRUpdater(s.blockchain, s.p2pServer.LocalNode())
-=======
 	s.setupDiscovery()
->>>>>>> f3c696fa
 
 	// Start the bloom bits servicing goroutines
 	s.startBloomHandlers(params.BloomBitsBlocks)
@@ -729,7 +600,7 @@
 	s.shutdownTracker.Start()
 
 	// Start the networking layer
-	s.handler.Start(s.p2pServer.MaxPeers)
+	s.handler.Start(s.p2pServer.MaxPeers, s.p2pServer.MaxPeersPerIP)
 	return nil
 }
 
@@ -754,10 +625,24 @@
 		}
 		s.discmix.AddSource(iter)
 	}
-<<<<<<< HEAD
-	// Start the networking layer and the light server if requested
-	s.handler.Start(maxPeers, s.p2pServer.MaxPeersPerIP)
-=======
+
+	// Add trust nodes from DNS.
+	if len(s.config.TrustDiscoveryURLs) > 0 {
+		iter, err := dnsclient.NewIterator(s.config.TrustDiscoveryURLs...)
+		if err != nil {
+			return err
+		}
+		s.discmix.AddSource(iter)
+	}
+
+	// Add bsc nodes from DNS.
+	if len(s.config.BscDiscoveryURLs) > 0 {
+		iter, err := dnsclient.NewIterator(s.config.BscDiscoveryURLs...)
+		if err != nil {
+			return err
+		}
+		s.discmix.AddSource(iter)
+	}
 
 	// Add DHT nodes from discv5.
 	if s.p2pServer.DiscoveryV5() != nil {
@@ -766,7 +651,6 @@
 		s.discmix.AddSource(iter)
 	}
 
->>>>>>> f3c696fa
 	return nil
 }
 
@@ -774,20 +658,14 @@
 // Ethereum protocol.
 func (s *Ethereum) Stop() error {
 	// Stop all the peer-related stuff first.
-<<<<<<< HEAD
-	s.ethDialCandidates.Close()
-	s.snapDialCandidates.Close()
-	s.trustDialCandidates.Close()
-	s.bscDialCandidates.Close()
-=======
 	s.discmix.Close()
->>>>>>> f3c696fa
 	s.handler.Stop()
 
 	// Then stop everything else.
 	s.bloomIndexer.Close()
 	close(s.closeBloomHandler)
 	s.txPool.Close()
+	s.miner.Close()
 	s.blockchain.Stop()
 	s.engine.Close()
 
@@ -798,30 +676,4 @@
 	s.eventMux.Stop()
 
 	return nil
-}
-
-// SyncMode retrieves the current sync mode, either explicitly set, or derived
-// from the chain status.
-func (s *Ethereum) SyncMode() downloader.SyncMode {
-	// If we're in snap sync mode, return that directly
-	if s.handler.snapSync.Load() {
-		return downloader.SnapSync
-	}
-	// We are probably in full sync, but we might have rewound to before the
-	// snap sync pivot, check if we should re-enable snap sync.
-	head := s.blockchain.CurrentBlock()
-	if pivot := rawdb.ReadLastPivotNumber(s.chainDb); pivot != nil {
-		if head.Number.Uint64() < *pivot {
-			return downloader.SnapSync
-		}
-	}
-	// We are in a full sync, but the associated head state is missing. To complete
-	// the head state, forcefully rerun the snap sync. Note it doesn't mean the
-	// persistent state is corrupted, just mismatch with the head block.
-	if !s.blockchain.HasState(head.Root) {
-		log.Info("Reenabled snap sync as chain is stateless")
-		return downloader.SnapSync
-	}
-	// Nope, we're really full syncing
-	return downloader.FullSync
 }