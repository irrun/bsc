--- conflicted
+++ resolved
@@ -19,7 +19,10 @@
 import (
 	"errors"
 	"fmt"
+	"math/big"
+	"time"
 
+	"github.com/ethereum/go-ethereum/common"
 	"github.com/ethereum/go-ethereum/core"
 	"github.com/ethereum/go-ethereum/core/types"
 	"github.com/ethereum/go-ethereum/eth/protocols/eth"
@@ -57,7 +60,6 @@
 func (h *ethHandler) Handle(peer *eth.Peer, packet eth.Packet) error {
 	// Consume any broadcasts and announces, forwarding the rest to the downloader
 	switch packet := packet.(type) {
-<<<<<<< HEAD
 	case *eth.NewBlockHashesPacket:
 		hashes, numbers := packet.Unpack()
 		return h.handleBlockAnnounces(peer, hashes, numbers)
@@ -65,8 +67,6 @@
 	case *eth.NewBlockPacket:
 		return h.handleBlockBroadcast(peer, packet)
 
-=======
->>>>>>> f3c696fa
 	case *eth.NewPooledTransactionHashesPacket:
 		return h.txFetcher.Notify(peer.ID(), packet.Types, packet.Sizes, packet.Hashes)
 
@@ -84,18 +84,11 @@
 	default:
 		return fmt.Errorf("unexpected eth packet type: %T", packet)
 	}
-<<<<<<< HEAD
 }
 
 // handleBlockAnnounces is invoked from a peer's message handler when it transmits a
 // batch of block announcements for the local node to process.
 func (h *ethHandler) handleBlockAnnounces(peer *eth.Peer, hashes []common.Hash, numbers []uint64) error {
-	// Drop all incoming block announces from the p2p network if
-	// the chain already entered the pos stage and disconnect the
-	// remote peer.
-	if h.merger.PoSFinalized() {
-		return errors.New("disallowed block announcement")
-	}
 	// Schedule all the unknown hashes for retrieval
 	var (
 		unknownHashes  = make([]common.Hash, 0, len(hashes))
@@ -117,12 +110,6 @@
 // handleBlockBroadcast is invoked from a peer's message handler when it transmits a
 // block broadcast for the local node to process.
 func (h *ethHandler) handleBlockBroadcast(peer *eth.Peer, packet *eth.NewBlockPacket) error {
-	// Drop all incoming block announces from the p2p network if
-	// the chain already entered the pos stage and disconnect the
-	// remote peer.
-	if h.merger.PoSFinalized() {
-		return errors.New("disallowed block broadcast")
-	}
 	block := packet.Block
 	td := packet.TD
 	sidecars := packet.Sidecars
@@ -145,6 +132,4 @@
 		h.chainSync.handlePeerEvent()
 	}
 	return nil
-=======
->>>>>>> f3c696fa
 }