--- conflicted
+++ resolved
@@ -77,44 +77,26 @@
 // handlerConfig is the collection of initialization parameters to create a full
 // node network handler.
 type handlerConfig struct {
-<<<<<<< HEAD
 	Database        ethdb.Database            // Database for direct sync insertions
 	Chain           *core.BlockChain          // Blockchain to serve data from
 	TxPool          txPool                    // Transaction pool to propagate from
+	Merger          *consensus.Merger         // The manager for eth1/2 transition
 	Network         uint64                    // Network identifier to adfvertise
-	Sync            downloader.SyncMode       // Whether to fast or full sync
-	BloomCache      uint64                    // Megabytes to alloc for fast sync bloom
+	Sync            downloader.SyncMode       // Whether to snap or full sync
+	BloomCache      uint64                    // Megabytes to alloc for snap sync bloom
 	EventMux        *event.TypeMux            // Legacy event mux, deprecate for `feed`
 	Checkpoint      *params.TrustedCheckpoint // Hard coded checkpoint for sync challenges
 	Whitelist       map[uint64]common.Hash    // Hard coded whitelist for sync challenged
 	DirectBroadcast bool
-=======
-	Database   ethdb.Database            // Database for direct sync insertions
-	Chain      *core.BlockChain          // Blockchain to serve data from
-	TxPool     txPool                    // Transaction pool to propagate from
-	Merger     *consensus.Merger         // The manager for eth1/2 transition
-	Network    uint64                    // Network identifier to adfvertise
-	Sync       downloader.SyncMode       // Whether to snap or full sync
-	BloomCache uint64                    // Megabytes to alloc for snap sync bloom
-	EventMux   *event.TypeMux            // Legacy event mux, deprecate for `feed`
-	Checkpoint *params.TrustedCheckpoint // Hard coded checkpoint for sync challenges
-	Whitelist  map[uint64]common.Hash    // Hard coded whitelist for sync challenged
->>>>>>> fb3a6528
 }
 
 type handler struct {
 	networkID  uint64
 	forkFilter forkid.Filter // Fork ID filter, constant across the lifetime of the node
 
-<<<<<<< HEAD
-	fastSync        uint32 // Flag whether fast sync is enabled (gets disabled if we already have blocks)
-	snapSync        uint32 // Flag whether fast sync should operate on top of the snap protocol
+	snapSync        uint32 // Flag whether snap sync is enabled (gets disabled if we already have blocks)
 	acceptTxs       uint32 // Flag whether we're considered synchronised (enables transaction processing)
 	directBroadcast bool
-=======
-	snapSync  uint32 // Flag whether snap sync is enabled (gets disabled if we already have blocks)
-	acceptTxs uint32 // Flag whether we're considered synchronised (enables transaction processing)
->>>>>>> fb3a6528
 
 	checkpointNumber uint64      // Block number for the sync progress validator to cross reference
 	checkpointHash   common.Hash // Block hash for the sync progress validator to cross reference
@@ -152,7 +134,6 @@
 		config.EventMux = new(event.TypeMux) // Nicety initialization for tests
 	}
 	h := &handler{
-<<<<<<< HEAD
 		networkID:       config.Network,
 		forkFilter:      forkid.NewFilter(config.Chain),
 		eventMux:        config.EventMux,
@@ -160,22 +141,11 @@
 		txpool:          config.TxPool,
 		chain:           config.Chain,
 		peers:           newPeerSet(),
+		merger:          config.Merger,
 		whitelist:       config.Whitelist,
 		directBroadcast: config.DirectBroadcast,
 		txsyncCh:        make(chan *txsync),
 		quitSync:        make(chan struct{}),
-=======
-		networkID:  config.Network,
-		forkFilter: forkid.NewFilter(config.Chain),
-		eventMux:   config.EventMux,
-		database:   config.Database,
-		txpool:     config.TxPool,
-		chain:      config.Chain,
-		peers:      newPeerSet(),
-		merger:     config.Merger,
-		whitelist:  config.Whitelist,
-		quitSync:   make(chan struct{}),
->>>>>>> fb3a6528
 	}
 	if config.Sync == downloader.FullSync {
 		// The database seems empty as the current block is the genesis. Yet the snap
