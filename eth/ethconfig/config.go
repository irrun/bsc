// Copyright 2021 The go-ethereum Authors
// This file is part of the go-ethereum library.
//
// The go-ethereum library is free software: you can redistribute it and/or modify
// it under the terms of the GNU Lesser General Public License as published by
// the Free Software Foundation, either version 3 of the License, or
// (at your option) any later version.
//
// The go-ethereum library is distributed in the hope that it will be useful,
// but WITHOUT ANY WARRANTY; without even the implied warranty of
// MERCHANTABILITY or FITNESS FOR A PARTICULAR PURPOSE. See the
// GNU Lesser General Public License for more details.
//
// You should have received a copy of the GNU Lesser General Public License
// along with the go-ethereum library. If not, see <http://www.gnu.org/licenses/>.

// Package ethconfig contains the configuration of the ETH and LES protocols.
package ethconfig

import (
	"errors"
	"time"

	"github.com/ethereum/go-ethereum/common"
	"github.com/ethereum/go-ethereum/consensus"
	"github.com/ethereum/go-ethereum/consensus/beacon"
	"github.com/ethereum/go-ethereum/consensus/clique"
	"github.com/ethereum/go-ethereum/consensus/ethash"
	"github.com/ethereum/go-ethereum/consensus/parlia"
	"github.com/ethereum/go-ethereum/core"
	"github.com/ethereum/go-ethereum/core/txpool/blobpool"
	"github.com/ethereum/go-ethereum/core/txpool/legacypool"
	"github.com/ethereum/go-ethereum/eth/downloader"
	"github.com/ethereum/go-ethereum/eth/gasprice"
	"github.com/ethereum/go-ethereum/ethdb"
	"github.com/ethereum/go-ethereum/internal/ethapi"
	"github.com/ethereum/go-ethereum/miner"
	"github.com/ethereum/go-ethereum/params"
)

// FullNodeGPO contains default gasprice oracle settings for full node.
var FullNodeGPO = gasprice.Config{
	Blocks:          20,
	Percentile:      60,
	MaxPrice:        gasprice.DefaultMaxPrice,
	OracleThreshold: 1000,
	IgnorePrice:     gasprice.DefaultIgnorePrice,
}

<<<<<<< HEAD
// Defaults contains default settings for use on the BSC main net.
var Defaults = Config{
	SyncMode:           downloader.SnapSync,
	NetworkId:          56,
=======
// Defaults contains default settings for use on the Ethereum main net.
var Defaults = Config{
	SyncMode:           downloader.SnapSync,
	NetworkId:          0, // enable auto configuration of networkID == chainID
>>>>>>> 8f7eb9cc
	TxLookupLimit:      2350000,
	TransactionHistory: 2350000,
	StateHistory:       params.FullImmutabilityThreshold,
	LightPeers:         100,
	DatabaseCache:      512,
	TrieCleanCache:     154,
	TrieDirtyCache:     256,
	TrieTimeout:        60 * time.Minute,
	TriesInMemory:      128,
	TriesVerifyMode:    core.LocalVerify,
	SnapshotCache:      102,
	DiffBlock:          uint64(86400),
	FilterLogCacheSize: 32,
	Miner:              miner.DefaultConfig,
	TxPool:             legacypool.DefaultConfig,
	BlobPool:           blobpool.DefaultConfig,
	RPCGasCap:          50000000,
	RPCEVMTimeout:      5 * time.Second,
	GPO:                FullNodeGPO,
	RPCTxFeeCap:        1, // 1 ether
}

//go:generate go run github.com/fjl/gencodec -type Config -formats toml -out gen_config.go

// Config contains configuration options for ETH and LES protocols.
type Config struct {
	// The genesis block, which is inserted if the database is empty.
	// If nil, the Ethereum main net block is used.
	Genesis *core.Genesis `toml:",omitempty"`

	// Network ID separates blockchains on the peer-to-peer networking level. When left
	// zero, the chain ID is used as network ID.
	NetworkId uint64
	SyncMode  downloader.SyncMode

	// DisablePeerTxBroadcast is an optional config and disabled by default, and usually you do not need it.
	// When this flag is enabled, you are requesting remote peers to stop broadcasting new transactions to you, and
	// it does not mean that your node will stop broadcasting transactions to remote peers.
	// If your node does care about new mempool transactions (e.g., running rpc services without the need of mempool
	// transactions) or is continuously under high pressure (e.g., mempool is always full), then you can consider
	// to turn it on.
	DisablePeerTxBroadcast bool

	// This can be set to list of enrtree:// URLs which will be queried for
	// for nodes to connect to.
<<<<<<< HEAD
	EthDiscoveryURLs   []string
	SnapDiscoveryURLs  []string
	TrustDiscoveryURLs []string
	BscDiscoveryURLs   []string

	NoPruning           bool // Whether to disable pruning and flush everything to disk
	NoPrefetch          bool
	DirectBroadcast     bool
	DisableSnapProtocol bool // Whether disable snap protocol
	EnableTrustProtocol bool // Whether enable trust protocol
	PipeCommit          bool
	RangeLimit          bool
=======
	EthDiscoveryURLs  []string
	SnapDiscoveryURLs []string

	NoPruning  bool // Whether to disable pruning and flush everything to disk
	NoPrefetch bool // Whether to disable prefetching and only load state on demand
>>>>>>> 8f7eb9cc

	// Deprecated, use 'TransactionHistory' instead.
	TxLookupLimit      uint64 `toml:",omitempty"` // The maximum number of blocks from head whose tx indices are reserved.
	TransactionHistory uint64 `toml:",omitempty"` // The maximum number of blocks from head whose tx indices are reserved.
	StateHistory       uint64 `toml:",omitempty"` // The maximum number of blocks from head whose state histories are reserved.
<<<<<<< HEAD
	PathSyncFlush      bool   `toml:",omitempty"` // State scheme used to store ethereum state and merkle trie nodes on top
=======
>>>>>>> 8f7eb9cc

	// State scheme represents the scheme used to store ethereum states and trie
	// nodes on top. It can be 'hash', 'path', or none which means use the scheme
	// consistent with persistent state.
	StateScheme string `toml:",omitempty"`

	// RequiredBlocks is a set of block number -> hash mappings which must be in the
	// canonical chain of all remote peers. Setting the option makes geth verify the
	// presence of these blocks for every new peer connection.
	RequiredBlocks map[uint64]common.Hash `toml:"-"`

	// Light client options
	LightServ        int  `toml:",omitempty"` // Maximum percentage of time allowed for serving LES requests
	LightIngress     int  `toml:",omitempty"` // Incoming bandwidth limit for light servers
	LightEgress      int  `toml:",omitempty"` // Outgoing bandwidth limit for light servers
	LightPeers       int  `toml:",omitempty"` // Maximum number of LES client peers
	LightNoPrune     bool `toml:",omitempty"` // Whether to disable light chain pruning
	LightNoSyncServe bool `toml:",omitempty"` // Whether to serve light clients before syncing

	// Database options
	SkipBcVersionCheck bool `toml:"-"`
	DatabaseHandles    int  `toml:"-"`
	DatabaseCache      int
	DatabaseFreezer    string
	DatabaseDiff       string
	PersistDiff        bool
	DiffBlock          uint64
	// PruneAncientData is an optional config and disabled by default, and usually you do not need it.
	// When this flag is enabled, only keep the latest 9w blocks' data, the older blocks' data will be
	// pruned instead of being dumped to freezerdb, the pruned data includes CanonicalHash, Header, Block,
	// Receipt and TotalDifficulty.
	// Notice: the PruneAncientData once be turned on, the get/chaindata/ancient dir will be removed,
	// if restart without the pruneancient flag, the ancient data will start with the previous point that
	// the oldest unpruned block number.
	PruneAncientData bool

	TrieCleanCache  int
	TrieDirtyCache  int
	TrieTimeout     time.Duration
	SnapshotCache   int
	TriesInMemory   uint64
	TriesVerifyMode core.VerifyMode
	Preimages       bool

	// This is the number of blocks for which logs will be cached in the filter system.
	FilterLogCacheSize int

	// Mining options
	Miner miner.Config

	// Transaction pool options
	TxPool   legacypool.Config
	BlobPool blobpool.Config

	// Gas Price Oracle options
	GPO gasprice.Config

	// Enables tracking of SHA3 preimages in the VM
	EnablePreimageRecording bool

	// Miscellaneous options
	DocRoot string `toml:"-"`

	// RPCGasCap is the global gas cap for eth-call variants.
	RPCGasCap uint64

	// RPCEVMTimeout is the global timeout for eth-call.
	RPCEVMTimeout time.Duration

	// RPCTxFeeCap is the global transaction fee(price * gaslimit) cap for
	// send-transaction variants. The unit is ether.
	RPCTxFeeCap float64

	// OverrideShanghai (TODO: remove after the fork)
	OverrideShanghai *uint64 `toml:",omitempty"`

	// OverrideKepler (TODO: remove after the fork)
	OverrideKepler *uint64 `toml:",omitempty"`

	// OverrideCancun (TODO: remove after the fork)
	OverrideCancun *uint64 `toml:",omitempty"`

	// OverrideVerkle (TODO: remove after the fork)
	OverrideVerkle *uint64 `toml:",omitempty"`
}

// CreateConsensusEngine creates a consensus engine for the given chain config.
// Clique is allowed for now to live standalone, but ethash is forbidden and can
// only exist on already merged networks.
func CreateConsensusEngine(config *params.ChainConfig, db ethdb.Database, ee *ethapi.BlockChainAPI, genesisHash common.Hash) (consensus.Engine, error) {
	if config.Parlia != nil {
		return parlia.New(config, db, ee, genesisHash), nil
	}
	// If proof-of-authority is requested, set it up
	if config.Clique != nil {
		return clique.New(config.Clique, db), nil
	}
	// If defaulting to proof-of-work, enforce an already merged network since
	// we cannot run PoW algorithms anymore, so we cannot even follow a chain
	// not coordinated by a beacon node.
	if !config.TerminalTotalDifficultyPassed {
		return nil, errors.New("ethash is only supported as a historical component of already merged networks")
	}
	return beacon.New(ethash.NewFaker()), nil
}<|MERGE_RESOLUTION|>--- conflicted
+++ resolved
@@ -47,17 +47,10 @@
 	IgnorePrice:     gasprice.DefaultIgnorePrice,
 }
 
-<<<<<<< HEAD
 // Defaults contains default settings for use on the BSC main net.
 var Defaults = Config{
 	SyncMode:           downloader.SnapSync,
-	NetworkId:          56,
-=======
-// Defaults contains default settings for use on the Ethereum main net.
-var Defaults = Config{
-	SyncMode:           downloader.SnapSync,
 	NetworkId:          0, // enable auto configuration of networkID == chainID
->>>>>>> 8f7eb9cc
 	TxLookupLimit:      2350000,
 	TransactionHistory: 2350000,
 	StateHistory:       params.FullImmutabilityThreshold,
@@ -103,7 +96,6 @@
 
 	// This can be set to list of enrtree:// URLs which will be queried for
 	// for nodes to connect to.
-<<<<<<< HEAD
 	EthDiscoveryURLs   []string
 	SnapDiscoveryURLs  []string
 	TrustDiscoveryURLs []string
@@ -116,27 +108,16 @@
 	EnableTrustProtocol bool // Whether enable trust protocol
 	PipeCommit          bool
 	RangeLimit          bool
-=======
-	EthDiscoveryURLs  []string
-	SnapDiscoveryURLs []string
-
-	NoPruning  bool // Whether to disable pruning and flush everything to disk
-	NoPrefetch bool // Whether to disable prefetching and only load state on demand
->>>>>>> 8f7eb9cc
 
 	// Deprecated, use 'TransactionHistory' instead.
 	TxLookupLimit      uint64 `toml:",omitempty"` // The maximum number of blocks from head whose tx indices are reserved.
 	TransactionHistory uint64 `toml:",omitempty"` // The maximum number of blocks from head whose tx indices are reserved.
 	StateHistory       uint64 `toml:",omitempty"` // The maximum number of blocks from head whose state histories are reserved.
-<<<<<<< HEAD
-	PathSyncFlush      bool   `toml:",omitempty"` // State scheme used to store ethereum state and merkle trie nodes on top
-=======
->>>>>>> 8f7eb9cc
-
 	// State scheme represents the scheme used to store ethereum states and trie
 	// nodes on top. It can be 'hash', 'path', or none which means use the scheme
 	// consistent with persistent state.
-	StateScheme string `toml:",omitempty"`
+	StateScheme   string `toml:",omitempty"` // State scheme used to store ethereum state and merkle trie nodes on top
+	PathSyncFlush bool   `toml:",omitempty"` // State scheme used to store ethereum state and merkle trie nodes on top
 
 	// RequiredBlocks is a set of block number -> hash mappings which must be in the
 	// canonical chain of all remote peers. Setting the option makes geth verify the
