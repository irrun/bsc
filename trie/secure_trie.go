--- conflicted
+++ resolved
@@ -62,12 +62,8 @@
 type StateTrie struct {
 	trie             Trie
 	db               database.Database
-<<<<<<< HEAD
+	preimages        preimageStore
 	hashKeyBuf       [common.HashLength]byte //nolint:unused
-=======
-	preimages        preimageStore
-	hashKeyBuf       [common.HashLength]byte
->>>>>>> f3c696fa
 	secKeyCache      map[string][]byte
 	secKeyCacheOwner *StateTrie // Pointer to self, replace the key cache on mismatch
 }
