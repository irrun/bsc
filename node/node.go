--- conflicted
+++ resolved
@@ -29,8 +29,6 @@
 	"strings"
 	"sync"
 
-	"github.com/prometheus/tsdb/fileutil"
-
 	"github.com/ethereum/go-ethereum/accounts"
 	"github.com/ethereum/go-ethereum/common"
 	"github.com/ethereum/go-ethereum/common/hexutil"
@@ -41,10 +39,7 @@
 	"github.com/ethereum/go-ethereum/log"
 	"github.com/ethereum/go-ethereum/p2p"
 	"github.com/ethereum/go-ethereum/rpc"
-<<<<<<< HEAD
-=======
 	"github.com/gofrs/flock"
->>>>>>> bed84606
 )
 
 // Node is a container on which services can be registered.
@@ -791,11 +786,7 @@
 // also attaching a chain freezer to it that moves ancient chain data from the
 // database to immutable append-only files. If the node is an ephemeral one, a
 // memory database is returned.
-<<<<<<< HEAD
-func (n *Node) OpenDatabaseWithFreezer(name string, cache, handles int, freezer, namespace string, readonly, disableFreeze, isLastOffset, pruneAncientData, skipCheckFreezerType bool) (ethdb.Database, error) {
-=======
-func (n *Node) OpenDatabaseWithFreezer(name string, cache, handles int, ancient string, namespace string, readonly bool) (ethdb.Database, error) {
->>>>>>> bed84606
+func (n *Node) OpenDatabaseWithFreezer(name string, cache, handles int, ancient, namespace string, readonly, disableFreeze, isLastOffset, pruneAncientData, skipCheckFreezerType bool) (ethdb.Database, error) {
 	n.lock.Lock()
 	defer n.lock.Unlock()
 	if n.state == closedState {
@@ -806,16 +797,6 @@
 	if n.config.DataDir == "" {
 		db = rawdb.NewMemoryDatabase()
 	} else {
-<<<<<<< HEAD
-		root := n.ResolvePath(name)
-		switch {
-		case freezer == "":
-			freezer = filepath.Join(root, "ancient")
-		case !filepath.IsAbs(freezer):
-			freezer = n.ResolvePath(freezer)
-		}
-		db, err = rawdb.NewLevelDBDatabaseWithFreezer(root, cache, handles, freezer, namespace, readonly, disableFreeze, isLastOffset, pruneAncientData, skipCheckFreezerType)
-=======
 		db, err = rawdb.Open(rawdb.OpenOptions{
 			Type:              n.config.DBEngine,
 			Directory:         n.ResolvePath(name),
@@ -824,8 +805,10 @@
 			Cache:             cache,
 			Handles:           handles,
 			ReadOnly:          readonly,
+			DisableFreeze:     disableFreeze,
+			IsLastOffset:      isLastOffset,
+			PruneAncientData:  pruneAncientData,
 		})
->>>>>>> bed84606
 	}
 
 	if err == nil {
