// Copyright 2017 The go-ethereum Authors
// This file is part of go-ethereum.
//
// go-ethereum is free software: you can redistribute it and/or modify
// it under the terms of the GNU General Public License as published by
// the Free Software Foundation, either version 3 of the License, or
// (at your option) any later version.
//
// go-ethereum is distributed in the hope that it will be useful,
// but WITHOUT ANY WARRANTY; without even the implied warranty of
// MERCHANTABILITY or FITNESS FOR A PARTICULAR PURPOSE. See the
// GNU General Public License for more details.
//
// You should have received a copy of the GNU General Public License
// along with go-ethereum. If not, see <http://www.gnu.org/licenses/>.

package main

import (
	"bytes"
	"encoding/json"
	"fmt"
	"io"
	"math/big"
	"os"
	goruntime "runtime"
	"runtime/pprof"
	"testing"
	"time"

	"github.com/ethereum/go-ethereum/cmd/evm/internal/compiler"
	"github.com/ethereum/go-ethereum/cmd/utils"
	"github.com/ethereum/go-ethereum/common"
	"github.com/ethereum/go-ethereum/core"
	"github.com/ethereum/go-ethereum/core/rawdb"
	"github.com/ethereum/go-ethereum/core/state"
	"github.com/ethereum/go-ethereum/core/types"
	"github.com/ethereum/go-ethereum/core/vm"
	"github.com/ethereum/go-ethereum/core/vm/runtime"
	"github.com/ethereum/go-ethereum/eth/tracers/logger"
	"github.com/ethereum/go-ethereum/internal/flags"
	"github.com/ethereum/go-ethereum/log"
	"github.com/ethereum/go-ethereum/params"
	"github.com/ethereum/go-ethereum/trie"
	"github.com/urfave/cli/v2"
)

var runCommand = &cli.Command{
	Action:      runCmd,
	Name:        "run",
	Usage:       "run arbitrary evm binary",
	ArgsUsage:   "<code>",
	Description: `The run command runs arbitrary EVM code.`,
}

// readGenesis will read the given JSON format genesis file and return
// the initialized Genesis structure
func readGenesis(genesisPath string) *core.Genesis {
	// Make sure we have a valid genesis JSON
	//genesisPath := ctx.Args().First()
	if len(genesisPath) == 0 {
		utils.Fatalf("Must supply path to genesis JSON file")
	}
	file, err := os.Open(genesisPath)
	if err != nil {
		utils.Fatalf("Failed to read genesis file: %v", err)
	}
	defer file.Close()

	genesis := new(core.Genesis)
	if err := json.NewDecoder(file).Decode(genesis); err != nil {
		utils.Fatalf("invalid genesis file: %v", err)
	}
	return genesis
}

type execStats struct {
	time           time.Duration // The execution time.
	allocs         int64         // The number of heap allocations during execution.
	bytesAllocated int64         // The cumulative number of bytes allocated during execution.
}

func timedExec(bench bool, execFunc func() ([]byte, uint64, error)) (output []byte, gasLeft uint64, stats execStats, err error) {
	if bench {
		result := testing.Benchmark(func(b *testing.B) {
			for i := 0; i < b.N; i++ {
				output, gasLeft, err = execFunc()
			}
		})

		// Get the average execution time from the benchmarking result.
		// There are other useful stats here that could be reported.
		stats.time = time.Duration(result.NsPerOp())
		stats.allocs = result.AllocsPerOp()
		stats.bytesAllocated = result.AllocedBytesPerOp()
	} else {
		var memStatsBefore, memStatsAfter goruntime.MemStats
		goruntime.ReadMemStats(&memStatsBefore)
		startTime := time.Now()
		output, gasLeft, err = execFunc()
		stats.time = time.Since(startTime)
		goruntime.ReadMemStats(&memStatsAfter)
		stats.allocs = int64(memStatsAfter.Mallocs - memStatsBefore.Mallocs)
		stats.bytesAllocated = int64(memStatsAfter.TotalAlloc - memStatsBefore.TotalAlloc)
	}

	return output, gasLeft, stats, err
}

func runCmd(ctx *cli.Context) error {
	glogger := log.NewGlogHandler(log.StreamHandler(os.Stderr, log.TerminalFormat(false)))
	glogger.Verbosity(log.Lvl(ctx.Int(VerbosityFlag.Name)))
	log.Root().SetHandler(glogger)
	logconfig := &logger.Config{
		EnableMemory:     !ctx.Bool(DisableMemoryFlag.Name),
		DisableStack:     ctx.Bool(DisableStackFlag.Name),
		DisableStorage:   ctx.Bool(DisableStorageFlag.Name),
		EnableReturnData: !ctx.Bool(DisableReturnDataFlag.Name),
		Debug:            ctx.Bool(DebugFlag.Name),
	}

	var (
		tracer        vm.EVMLogger
		debugLogger   *logger.StructLogger
		statedb       *state.StateDB
		chainConfig   *params.ChainConfig
		sender        = common.BytesToAddress([]byte("sender"))
		receiver      = common.BytesToAddress([]byte("receiver"))
		genesisConfig *core.Genesis
		preimages     = ctx.Bool(DumpFlag.Name)
		blobHashes    []common.Hash // TODO (MariusVanDerWijden) implement blob hashes in state tests
	)
	if ctx.Bool(MachineFlag.Name) {
		tracer = logger.NewJSONLogger(logconfig, os.Stdout)
	} else if ctx.Bool(DebugFlag.Name) {
		debugLogger = logger.NewStructLogger(logconfig)
		tracer = debugLogger
	} else {
		debugLogger = logger.NewStructLogger(logconfig)
	}
	if ctx.String(GenesisFlag.Name) != "" {
		gen := readGenesis(ctx.String(GenesisFlag.Name))
		genesisConfig = gen
		db := rawdb.NewMemoryDatabase()
		genesis := gen.MustCommit(db)
		sdb := state.NewDatabaseWithConfig(db, &trie.Config{Preimages: preimages})
		statedb, _ = state.New(genesis.Root(), sdb, nil)
		chainConfig = gen.Config
	} else {
		sdb := state.NewDatabaseWithConfig(rawdb.NewMemoryDatabase(), &trie.Config{Preimages: preimages})
		statedb, _ = state.New(types.EmptyRootHash, sdb, nil)
		genesisConfig = new(core.Genesis)
	}
	if ctx.String(SenderFlag.Name) != "" {
		sender = common.HexToAddress(ctx.String(SenderFlag.Name))
	}
	statedb.CreateAccount(sender)

	if ctx.String(ReceiverFlag.Name) != "" {
		receiver = common.HexToAddress(ctx.String(ReceiverFlag.Name))
	}

	var code []byte
	codeFileFlag := ctx.String(CodeFileFlag.Name)
	codeFlag := ctx.String(CodeFlag.Name)

	// The '--code' or '--codefile' flag overrides code in state
	if codeFileFlag != "" || codeFlag != "" {
		var hexcode []byte
		if codeFileFlag != "" {
			var err error
			// If - is specified, it means that code comes from stdin
			if codeFileFlag == "-" {
				//Try reading from stdin
				if hexcode, err = io.ReadAll(os.Stdin); err != nil {
					fmt.Printf("Could not load code from stdin: %v\n", err)
					os.Exit(1)
				}
			} else {
				// Codefile with hex assembly
				if hexcode, err = os.ReadFile(codeFileFlag); err != nil {
					fmt.Printf("Could not load code from file: %v\n", err)
					os.Exit(1)
				}
			}
		} else {
			hexcode = []byte(codeFlag)
		}
		hexcode = bytes.TrimSpace(hexcode)
		if len(hexcode)%2 != 0 {
			fmt.Printf("Invalid input length for hex data (%d)\n", len(hexcode))
			os.Exit(1)
		}
		code = common.FromHex(string(hexcode))
	} else if fn := ctx.Args().First(); len(fn) > 0 {
		// EASM-file to compile
		src, err := os.ReadFile(fn)
		if err != nil {
			return err
		}
		bin, err := compiler.Compile(fn, src, false)
		if err != nil {
			return err
		}
		code = common.Hex2Bytes(bin)
	}
	initialGas := ctx.Uint64(GasFlag.Name)
	if genesisConfig.GasLimit != 0 {
		initialGas = genesisConfig.GasLimit
	}
	runtimeConfig := runtime.Config{
		Origin:      sender,
		State:       statedb,
		GasLimit:    initialGas,
		GasPrice:    flags.GlobalBig(ctx, PriceFlag.Name),
		Value:       flags.GlobalBig(ctx, ValueFlag.Name),
		Difficulty:  genesisConfig.Difficulty,
		Time:        genesisConfig.Timestamp,
		Coinbase:    genesisConfig.Coinbase,
		BlockNumber: new(big.Int).SetUint64(genesisConfig.Number),
		BlobHashes:  blobHashes,
		EVMConfig: vm.Config{
			Tracer: tracer,
		},
	}

	if cpuProfilePath := ctx.String(CPUProfileFlag.Name); cpuProfilePath != "" {
		f, err := os.Create(cpuProfilePath)
		if err != nil {
			fmt.Println("could not create CPU profile: ", err)
			os.Exit(1)
		}
		if err := pprof.StartCPUProfile(f); err != nil {
			fmt.Println("could not start CPU profile: ", err)
			os.Exit(1)
		}
		defer pprof.StopCPUProfile()
	}

	if chainConfig != nil {
		runtimeConfig.ChainConfig = chainConfig
	} else {
		runtimeConfig.ChainConfig = params.AllEthashProtocolChanges
	}

	var hexInput []byte
	if inputFileFlag := ctx.String(InputFileFlag.Name); inputFileFlag != "" {
		var err error
		if hexInput, err = os.ReadFile(inputFileFlag); err != nil {
			fmt.Printf("could not load input from file: %v\n", err)
			os.Exit(1)
		}
	} else {
		hexInput = []byte(ctx.String(InputFlag.Name))
	}
	hexInput = bytes.TrimSpace(hexInput)
	if len(hexInput)%2 != 0 {
		fmt.Println("input length must be even")
		os.Exit(1)
	}
	input := common.FromHex(string(hexInput))

	var execFunc func() ([]byte, uint64, error)
	if ctx.Bool(CreateFlag.Name) {
		input = append(code, input...)
		execFunc = func() ([]byte, uint64, error) {
			output, _, gasLeft, err := runtime.Create(input, &runtimeConfig)
			return output, gasLeft, err
		}
	} else {
		if len(code) > 0 {
			statedb.SetCode(receiver, code)
		}
		execFunc = func() ([]byte, uint64, error) {
			return runtime.Call(receiver, input, &runtimeConfig)
		}
	}

	bench := ctx.Bool(BenchFlag.Name)
	output, leftOverGas, stats, err := timedExec(bench, execFunc)

<<<<<<< HEAD
	if ctx.GlobalBool(DumpFlag.Name) {
		statedb.Finalise(true)
		statedb.AccountsIntermediateRoot()
		statedb.Commit(nil)
		statedb.IntermediateRoot(true)
=======
	if ctx.Bool(DumpFlag.Name) {
		statedb.Commit(genesisConfig.Number, true)
>>>>>>> bed84606
		fmt.Println(string(statedb.Dump(nil)))
	}

	if memProfilePath := ctx.String(MemProfileFlag.Name); memProfilePath != "" {
		f, err := os.Create(memProfilePath)
		if err != nil {
			fmt.Println("could not create memory profile: ", err)
			os.Exit(1)
		}
		if err := pprof.WriteHeapProfile(f); err != nil {
			fmt.Println("could not write memory profile: ", err)
			os.Exit(1)
		}
		f.Close()
	}

	if ctx.Bool(DebugFlag.Name) {
		if debugLogger != nil {
			fmt.Fprintln(os.Stderr, "#### TRACE ####")
			logger.WriteTrace(os.Stderr, debugLogger.StructLogs())
		}
		fmt.Fprintln(os.Stderr, "#### LOGS ####")
		logger.WriteLogs(os.Stderr, statedb.Logs())
	}

	if bench || ctx.Bool(StatDumpFlag.Name) {
		fmt.Fprintf(os.Stderr, `EVM gas used:    %d
execution time:  %v
allocations:     %d
allocated bytes: %d
`, initialGas-leftOverGas, stats.time, stats.allocs, stats.bytesAllocated)
	}
	if tracer == nil {
		fmt.Printf("%#x\n", output)
		if err != nil {
			fmt.Printf(" error: %v\n", err)
		}
	}

	return nil
}<|MERGE_RESOLUTION|>--- conflicted
+++ resolved
@@ -279,16 +279,9 @@
 	bench := ctx.Bool(BenchFlag.Name)
 	output, leftOverGas, stats, err := timedExec(bench, execFunc)
 
-<<<<<<< HEAD
-	if ctx.GlobalBool(DumpFlag.Name) {
-		statedb.Finalise(true)
-		statedb.AccountsIntermediateRoot()
-		statedb.Commit(nil)
+	if ctx.Bool(DumpFlag.Name) {
 		statedb.IntermediateRoot(true)
-=======
-	if ctx.Bool(DumpFlag.Name) {
-		statedb.Commit(genesisConfig.Number, true)
->>>>>>> bed84606
+		statedb.Commit(genesisConfig.Number, nil)
 		fmt.Println(string(statedb.Dump(nil)))
 	}
 
